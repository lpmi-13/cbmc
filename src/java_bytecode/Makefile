SRC = bytecode_info.cpp \
<<<<<<< HEAD
      character_refine_preprocess.cpp \
=======
      ci_lazy_methods.cpp \
>>>>>>> c4412e92
      expr2java.cpp \
      jar_file.cpp \
      java_bytecode_convert_class.cpp \
      java_bytecode_convert_method.cpp \
      java_bytecode_internal_additions.cpp \
      java_bytecode_language.cpp \
      java_bytecode_parse_tree.cpp \
      java_bytecode_parser.cpp \
      java_bytecode_typecheck.cpp \
      java_bytecode_typecheck_code.cpp \
      java_bytecode_typecheck_expr.cpp \
      java_bytecode_typecheck_type.cpp \
      java_class_loader.cpp \
      java_class_loader_limit.cpp \
      java_entry_point.cpp \
      java_local_variable_table.cpp \
      java_object_factory.cpp \
      java_pointer_casts.cpp \
      java_root_class.cpp \
      java_types.cpp \
      java_utils.cpp \
      # Empty last line

INCLUDES= -I ..

include ../config.inc
include ../common

CLEANFILES = java_bytecode$(LIBEXT)

all: java_bytecode$(LIBEXT)

###############################################################################

java_bytecode$(LIBEXT): $(OBJ)
	$(LINKLIB)<|MERGE_RESOLUTION|>--- conflicted
+++ resolved
@@ -1,9 +1,6 @@
 SRC = bytecode_info.cpp \
-<<<<<<< HEAD
       character_refine_preprocess.cpp \
-=======
       ci_lazy_methods.cpp \
->>>>>>> c4412e92
       expr2java.cpp \
       jar_file.cpp \
       java_bytecode_convert_class.cpp \
