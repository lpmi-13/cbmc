--- conflicted
+++ resolved
@@ -41,13 +41,9 @@
     symbol_table(_symbol_table),
     max_array_length(_max_array_length),
     lazy_methods(_lazy_methods),
-<<<<<<< HEAD
     string_preprocess(_string_preprocess),
-    slots_for_parameters(0)
-=======
-    character_preprocess(_character_preprocess),
+    slots_for_parameters(0),
     method_has_this(false)
->>>>>>> 48c5b108
   {
   }
 
