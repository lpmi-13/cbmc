--- conflicted
+++ resolved
@@ -23,11 +23,6 @@
   size_t max_array_length,
   lazy_methodst &,
   lazy_methods_modet,
-<<<<<<< HEAD
   java_string_library_preprocesst &string_preprocess);
-=======
-  bool string_refinement_enabled,
-  const character_refine_preprocesst &character_preprocess);
->>>>>>> aed3c25f
 
 #endif // CPROVER_JAVA_BYTECODE_JAVA_BYTECODE_CONVERT_CLASS_H