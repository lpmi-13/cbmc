--- conflicted
+++ resolved
@@ -19,46 +19,7 @@
 #include <ansi-c/c_qualifiers.h>
 
 #include "expr2cpp.h"
-<<<<<<< HEAD
 #include "expr2cpp_class.h"
-=======
-
-class expr2cppt:public expr2ct
-{
-public:
-  explicit expr2cppt(const namespacet &_ns):expr2ct(_ns) { }
-
-  std::string convert(const exprt &src) override
-  {
-    return expr2ct::convert(src);
-  }
-
-  std::string convert(const typet &src) override
-  {
-    return expr2ct::convert(src);
-  }
-
-protected:
-  std::string convert_with_precedence(
-    const exprt &src, unsigned &precedence) override;
-  std::string convert_cpp_this(const exprt &src, unsigned precedence);
-  std::string convert_cpp_new(const exprt &src, unsigned precedence);
-  std::string convert_extractbit(const exprt &src, unsigned precedence);
-  std::string convert_extractbits(const exprt &src, unsigned precedence);
-  std::string convert_code_cpp_delete(const exprt &src, unsigned precedence);
-  std::string convert_struct(const exprt &src, unsigned &precedence) override;
-  std::string convert_code(const codet &src, unsigned indent) override;
-  // NOLINTNEXTLINE(whitespace/line_length)
-  std::string convert_constant(const constant_exprt &src, unsigned &precedence) override;
-
-  std::string convert_rec(
-    const typet &src,
-    const c_qualifierst &qualifiers,
-    const std::string &declarator) override;
-
-  typedef std::unordered_set<std::string, string_hash> id_sett;
-};
->>>>>>> bd374266
 
 /*******************************************************************\
 
