--- conflicted
+++ resolved
@@ -9,11 +9,7 @@
 /// \file
 /// Expressions in JSON
 
-<<<<<<< HEAD
-#include <memory>
-=======
 #include "json_expr.h"
->>>>>>> d0234987
 
 #include "namespace.h"
 #include "expr.h"
@@ -27,8 +23,7 @@
 #include "language.h"
 #include <langapi/mode.h>
 
-<<<<<<< HEAD
-#include "json_expr.h"
+#include <memory>
 
 static exprt simplify_json_expr(
   const exprt &src,
@@ -83,8 +78,6 @@
   return src;
 }
 
-=======
->>>>>>> d0234987
 json_objectt json(const source_locationt &location)
 {
   json_objectt result;
