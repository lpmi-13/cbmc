/*******************************************************************\

Module:

Author: Daniel Kroening, kroening@kroening.com

\*******************************************************************/

#ifndef CPROVER_UTIL_STD_EXPR_H
#define CPROVER_UTIL_STD_EXPR_H

/*! \file util/std_expr.h
 * \brief API to expression classes
 *
 * \author Daniel Kroening <kroening@kroening.com>
 * \date   Sun Jul 31 21:54:44 BST 2011
*/

#include <cassert>

#include "std_types.h"

/*! \defgroup gr_std_expr Conversion to specific expressions
 *  Conversion to subclasses of @ref exprt
*/

/*! \brief A transition system, consisting of
           state invariant, initial state predicate,
           and transition predicate
*/
class transt:public exprt
{
public:
  transt()
  {
    id(ID_trans);
    operands().resize(3);
  }

  exprt &invar() { return op0(); }
  exprt &init()  { return op1(); }
  exprt &trans() { return op2(); }

  const exprt &invar() const { return op0(); }
  const exprt &init()  const { return op1(); }
  const exprt &trans() const { return op2(); }
};

/*! \brief Cast a generic exprt to a \ref transt
 *
 * This is an unchecked conversion. \a expr must be known to be \ref
 * transt.
 *
 * \param expr Source expression
 * \return Object of type \ref transt
 *
 * \ingroup gr_std_expr
*/
inline const transt &to_trans_expr(const exprt &expr)
{
  assert(expr.id()==ID_trans && expr.operands().size()==3);
  return static_cast<const transt &>(expr);
}

/*! \copydoc to_trans(const exprt &)
 * \ingroup gr_std_expr
*/
inline transt &to_trans_expr(exprt &expr)
{
  assert(expr.id()==ID_trans && expr.operands().size()==3);
  return static_cast<transt &>(expr);
}

/*! \brief Expression to hold a symbol (variable)
*/
class symbol_exprt:public exprt
{
public:
  symbol_exprt():exprt(ID_symbol)
  {
  }

  /*! \brief Constructor
   * \param identifier Name of symbol
  */
  explicit symbol_exprt(const irep_idt &identifier):exprt(ID_symbol)
  {
    set_identifier(identifier);
  }

  /*! \brief Constructor
   * \param  type Type of symbol
  */
  explicit symbol_exprt(const typet &type):exprt(ID_symbol, type)
  {
  }

  /*! \brief Constructor
   * \param identifier Name of symbol
   * \param  type Type of symbol
  */
  symbol_exprt(
    const irep_idt &identifier,
    const typet &type):exprt(ID_symbol, type)
  {
    set_identifier(identifier);
  }

  void set_identifier(const irep_idt &identifier)
  {
    set(ID_identifier, identifier);
  }

  const irep_idt &get_identifier() const
  {
    return get(ID_identifier);
  }
};

/*! \brief Expression to hold a symbol (variable)
*/
class decorated_symbol_exprt:public symbol_exprt
{
public:
  decorated_symbol_exprt()
  {
  }

  /*! \brief Constructor
   * \param identifier Name of symbol
  */
  explicit decorated_symbol_exprt(const irep_idt &identifier):
    symbol_exprt(identifier)
  {
  }

  /*! \brief Constructor
   * \param  type Type of symbol
  */
  explicit decorated_symbol_exprt(const typet &type):
    symbol_exprt(type)
  {
  }

  /*! \brief Constructor
   * \param identifier Name of symbol
   * \param  type Type of symbol
  */
  decorated_symbol_exprt(
    const irep_idt &identifier,
    const typet &type):symbol_exprt(identifier, type)
  {
  }

  bool is_static_lifetime() const
  {
    return get_bool(ID_C_static_lifetime);
  }

  void set_static_lifetime()
  {
    return set(ID_C_static_lifetime, true);
  }

  void clear_static_lifetime()
  {
    remove(ID_C_static_lifetime);
  }

  bool is_thread_local() const
  {
    return get_bool(ID_C_thread_local);
  }

  void set_thread_local()
  {
    return set(ID_C_thread_local, true);
  }

  void clear_thread_local()
  {
    remove(ID_C_thread_local);
  }
};

/*! \brief Cast a generic exprt to a \ref symbol_exprt
 *
 * This is an unchecked conversion. \a expr must be known to be \ref
 * symbol_exprt.
 *
 * \param expr Source expression
 * \return Object of type \ref symbol_exprt
 *
 * \ingroup gr_std_expr
*/
inline const symbol_exprt &to_symbol_expr(const exprt &expr)
{
  assert(expr.id()==ID_symbol && !expr.has_operands());
  return static_cast<const symbol_exprt &>(expr);
}

/*! \copydoc to_symbol_expr(const exprt &)
 * \ingroup gr_std_expr
*/
inline symbol_exprt &to_symbol_expr(exprt &expr)
{
  assert(expr.id()==ID_symbol && !expr.has_operands());
  return static_cast<symbol_exprt &>(expr);
}

/*! \brief Generic base class for unary expressions
*/
class unary_exprt:public exprt
{
public:
  unary_exprt()
  {
    operands().resize(1);
  }

  explicit unary_exprt(const irep_idt &_id):exprt(_id)
  {
    operands().resize(1);
  }

  unary_exprt(
    const irep_idt &_id,
    const exprt &_op):
    exprt(_id, _op.type())
  {
    copy_to_operands(_op);
  }

  unary_exprt(
    const irep_idt &_id,
    const typet &_type):exprt(_id, _type)
  {
    operands().resize(1);
  }

  unary_exprt(
    const irep_idt &_id,
    const exprt &_op,
    const typet &_type):
    exprt(_id, _type)
  {
    copy_to_operands(_op);
  }

  const exprt &op() const
  {
    return op0();
  }

  exprt &op()
  {
    return op0();
  }
};

/*! \brief Cast a generic exprt to a \ref unary_exprt
 *
 * This is an unchecked conversion. \a expr must be known to be \ref
 * unary_exprt.
 *
 * \param expr Source expression
 * \return Object of type \ref unary_exprt
 *
 * \ingroup gr_std_expr
*/
inline const unary_exprt &to_unary_expr(const exprt &expr)
{
  assert(expr.operands().size()==1);
  return static_cast<const unary_exprt &>(expr);
}

/*! \copydoc to_unary_expr(const exprt &)
 * \ingroup gr_std_expr
*/
inline unary_exprt &to_unary_expr(exprt &expr)
{
  assert(expr.operands().size()==1);
  return static_cast<unary_exprt &>(expr);
}

/*! \brief absolute value
*/
class abs_exprt:public unary_exprt
{
public:
  abs_exprt()
  {
  }

  explicit abs_exprt(const exprt &_op):
    unary_exprt(ID_abs, _op, _op.type())
  {
  }
};

/*! \brief Cast a generic exprt to a \ref abs_exprt
 *
 * This is an unchecked conversion. \a expr must be known to be \ref
 * abs_exprt.
 *
 * \param expr Source expression
 * \return Object of type \ref abs_exprt
 *
 * \ingroup gr_std_expr
*/
inline const abs_exprt &to_abs_expr(const exprt &expr)
{
  assert(expr.id()==ID_abs && expr.operands().size()==1);
  return static_cast<const abs_exprt &>(expr);
}

/*! \copydoc to_abs_expr(const exprt &)
 * \ingroup gr_std_expr
*/
inline abs_exprt &to_abs_expr(exprt &expr)
{
  assert(expr.id()==ID_abs && expr.operands().size()==1);
  return static_cast<abs_exprt &>(expr);
}

/*! \brief The unary minus expression
*/
class unary_minus_exprt:public unary_exprt
{
public:
  unary_minus_exprt():unary_exprt(ID_unary_minus)
  {
  }

  unary_minus_exprt(
    const exprt &_op,
    const typet &_type):
    unary_exprt(ID_unary_minus, _op, _type)
  {
  }

  explicit unary_minus_exprt(const exprt &_op):
    unary_exprt(ID_unary_minus, _op, _op.type())
  {
  }
};

/*! \brief Cast a generic exprt to a \ref unary_minus_exprt
 *
 * This is an unchecked conversion. \a expr must be known to be \ref
 * unary_minus_exprt.
 *
 * \param expr Source expression
 * \return Object of type \ref unary_minus_exprt
 *
 * \ingroup gr_std_expr
*/
inline const unary_minus_exprt &to_unary_minus_expr(const exprt &expr)
{
  assert(expr.id()==ID_unary_minus && expr.operands().size()==1);
  return static_cast<const unary_minus_exprt &>(expr);
}

/*! \copydoc to_unary_minus_expr(const exprt &)
 * \ingroup gr_std_expr
*/
inline unary_minus_exprt &to_unary_minus_expr(exprt &expr)
{
  assert(expr.id()==ID_unary_minus && expr.operands().size()==1);
  return static_cast<unary_minus_exprt &>(expr);
}

/*! \brief A generic base class for expressions that are predicates,
           i.e., boolean-typed.
*/
class predicate_exprt:public exprt
{
public:
  predicate_exprt():exprt(irep_idt(), bool_typet())
  {
  }

  explicit predicate_exprt(const irep_idt &_id):
    exprt(_id, bool_typet())
  {
  }

  predicate_exprt(
    const irep_idt &_id,
    const exprt &_op):exprt(_id, bool_typet())
  {
    copy_to_operands(_op);
  }

  predicate_exprt(
    const irep_idt &_id,
    const exprt &_op0,
    const exprt &_op1):exprt(_id, bool_typet())
  {
    copy_to_operands(_op0, _op1);
  }
};

/*! \brief A generic base class for expressions that are predicates,
           i.e., boolean-typed, and that take exactly one argument.
*/
class unary_predicate_exprt:public unary_exprt
{
public:
  unary_predicate_exprt():unary_exprt(irep_idt(), bool_typet())
  {
  }

  explicit unary_predicate_exprt(const irep_idt &_id):
    unary_exprt(_id, bool_typet())
  {
  }

  unary_predicate_exprt(
    const irep_idt &_id,
    const exprt &_op):unary_exprt(_id, _op, bool_typet())
  {
  }

protected:
  using exprt::op1; // hide
  using exprt::op2; // hide
};

/*! \brief sign of an expression
*/
class sign_exprt:public unary_predicate_exprt
{
public:
  sign_exprt()
  {
  }

  explicit sign_exprt(const exprt &_op):
    unary_predicate_exprt(ID_sign, _op)
  {
  }
};

/*! \brief A generic base class for binary expressions
*/
class binary_exprt:public exprt
{
public:
  binary_exprt()
  {
    operands().resize(2);
  }

  explicit binary_exprt(const irep_idt &_id):exprt(_id)
  {
    operands().resize(2);
  }

  binary_exprt(
    const irep_idt &_id,
    const typet &_type):exprt(_id, _type)
  {
    operands().resize(2);
  }

  binary_exprt(
    const exprt &_lhs,
    const irep_idt &_id,
    const exprt &_rhs):
    exprt(_id, _lhs.type())
  {
    copy_to_operands(_lhs, _rhs);
  }

  binary_exprt(
    const exprt &_lhs,
    const irep_idt &_id,
    const exprt &_rhs,
    const typet &_type):
    exprt(_id, _type)
  {
    copy_to_operands(_lhs, _rhs);
  }

protected:
  using exprt::op2; // hide
};

/*! \brief Cast a generic exprt to a \ref binary_exprt
 *
 * This is an unchecked conversion. \a expr must be known to be \ref
 * binary_exprt.
 *
 * \param expr Source expression
 * \return Object of type \ref binary_exprt
 *
 * \ingroup gr_std_expr
*/
inline const binary_exprt &to_binary_expr(const exprt &expr)
{
  assert(expr.operands().size()==2);
  return static_cast<const binary_exprt &>(expr);
}

/*! \copydoc to_binary_expr(const exprt &)
 * \ingroup gr_std_expr
*/
inline binary_exprt &to_binary_expr(exprt &expr)
{
  assert(expr.operands().size()==2);
  return static_cast<binary_exprt &>(expr);
}

/*! \brief A generic base class for expressions that are predicates,
           i.e., boolean-typed, and that take exactly two arguments.
*/
class binary_predicate_exprt:public binary_exprt
{
public:
  binary_predicate_exprt():binary_exprt(irep_idt(), bool_typet())
  {
  }

  explicit binary_predicate_exprt(const irep_idt &_id):
    binary_exprt(_id, bool_typet())
  {
  }

  binary_predicate_exprt(
    const exprt &_op0,
    const irep_idt &_id,
    const exprt &_op1):binary_exprt(_op0, _id, _op1, bool_typet())
  {
  }
};

/*! \brief A generic base class for relations, i.e., binary predicates
*/
class binary_relation_exprt:public binary_predicate_exprt
{
public:
  binary_relation_exprt()
  {
  }

  explicit binary_relation_exprt(const irep_idt &id):
    binary_predicate_exprt(id)
  {
  }

  binary_relation_exprt(
    const exprt &_lhs,
    const irep_idt &_id,
    const exprt &_rhs):
    binary_predicate_exprt(_lhs, _id, _rhs)
  {
  }

  exprt &lhs()
  {
    return op0();
  }

  const exprt &lhs() const
  {
    return op0();
  }

  exprt &rhs()
  {
    return op1();
  }

  const exprt &rhs() const
  {
    return op1();
  }
};

/*! \brief Cast a generic exprt to a \ref binary_relation_exprt
 *
 * This is an unchecked conversion. \a expr must be known to be \ref
 * binary_relation_exprt.
 *
 * \param expr Source expression
 * \return Object of type \ref binary_relation_exprt
 *
 * \ingroup gr_std_expr
*/
inline const binary_relation_exprt &to_binary_relation_expr(const exprt &expr)
{
  assert(expr.operands().size()==2);
  return static_cast<const binary_relation_exprt &>(expr);
}

/*! \copydoc to_binary_relation_expr(const exprt &)
 * \ingroup gr_std_expr
*/
inline binary_relation_exprt &to_binary_relation_expr(exprt &expr)
{
  assert(expr.operands().size()==2);
  return static_cast<binary_relation_exprt &>(expr);
}

/*! \brief The plus expression
*/
class plus_exprt:public binary_exprt
{
public:
  plus_exprt():binary_exprt(ID_plus)
  {
  }

  plus_exprt(
    const exprt &_lhs,
    const exprt &_rhs):
    binary_exprt(_lhs, ID_plus, _rhs)
  {
  }

  plus_exprt(
    const exprt &_lhs,
    const exprt &_rhs,
    const typet &_type):
    binary_exprt(_lhs, ID_plus, _rhs, _type)
  {
  }
};

/*! \brief Cast a generic exprt to a \ref plus_exprt
 *
 * This is an unchecked conversion. \a expr must be known to be \ref
 * plus_exprt.
 *
 * \param expr Source expression
 * \return Object of type \ref plus_exprt
 *
 * \ingroup gr_std_expr
*/
inline const plus_exprt &to_plus_expr(const exprt &expr)
{
  assert(expr.id()==ID_plus && expr.operands().size()>=2);
  return static_cast<const plus_exprt &>(expr);
}

/*! \copydoc to_plus_expr(const exprt &)
 * \ingroup gr_std_expr
*/
inline plus_exprt &to_plus_expr(exprt &expr)
{
  assert(expr.id()==ID_plus && expr.operands().size()>=2);
  return static_cast<plus_exprt &>(expr);
}

/*! \brief binary minus
*/
class minus_exprt:public binary_exprt
{
public:
  minus_exprt():binary_exprt(ID_minus)
  {
  }

  minus_exprt(
    const exprt &_lhs,
    const exprt &_rhs):
    binary_exprt(_lhs, ID_minus, _rhs)
  {
  }
};

/*! \brief Cast a generic exprt to a \ref minus_exprt
 *
 * This is an unchecked conversion. \a expr must be known to be \ref
 * minus_exprt.
 *
 * \param expr Source expression
 * \return Object of type \ref minus_exprt
 *
 * \ingroup gr_std_expr
*/
inline const minus_exprt &to_minus_expr(const exprt &expr)
{
  assert(expr.id()==ID_minus && expr.operands().size()>=2);
  return static_cast<const minus_exprt &>(expr);
}

/*! \copydoc to_minus_expr(const exprt &)
 * \ingroup gr_std_expr
*/
inline minus_exprt &to_minus_expr(exprt &expr)
{
  assert(expr.id()==ID_minus && expr.operands().size()>=2);
  return static_cast<minus_exprt &>(expr);
}

/*! \brief binary multiplication
*/
class mult_exprt:public binary_exprt
{
public:
  mult_exprt():binary_exprt(ID_mult)
  {
  }

  mult_exprt(
    const exprt &_lhs,
    const exprt &_rhs):
    binary_exprt(_lhs, ID_mult, _rhs)
  {
  }
};

/*! \brief Cast a generic exprt to a \ref mult_exprt
 *
 * This is an unchecked conversion. \a expr must be known to be \ref
 * mult_exprt.
 *
 * \param expr Source expression
 * \return Object of type \ref mult_exprt
 *
 * \ingroup gr_std_expr
*/
inline const mult_exprt &to_mult_expr(const exprt &expr)
{
  assert(expr.id()==ID_mult && expr.operands().size()>=2);
  return static_cast<const mult_exprt &>(expr);
}

/*! \copydoc to_mult_expr(const exprt &)
 * \ingroup gr_std_expr
*/
inline mult_exprt &to_mult_expr(exprt &expr)
{
  assert(expr.id()==ID_mult && expr.operands().size()>=2);
  return static_cast<mult_exprt &>(expr);
}

/*! \brief division (integer and real)
*/
class div_exprt:public binary_exprt
{
public:
  div_exprt():binary_exprt(ID_div)
  {
  }

  div_exprt(
    const exprt &_lhs,
    const exprt &_rhs):
    binary_exprt(_lhs, ID_div, _rhs)
  {
  }
};

/*! \brief Cast a generic exprt to a \ref div_exprt
 *
 * This is an unchecked conversion. \a expr must be known to be \ref
 * div_exprt.
 *
 * \param expr Source expression
 * \return Object of type \ref div_exprt
 *
 * \ingroup gr_std_expr
*/
inline const div_exprt &to_div_expr(const exprt &expr)
{
  assert(expr.id()==ID_div && expr.operands().size()==2);
  return static_cast<const div_exprt &>(expr);
}

/*! \copydoc to_div_expr(const exprt &)
 * \ingroup gr_std_expr
*/
inline div_exprt &to_div_expr(exprt &expr)
{
  assert(expr.id()==ID_div && expr.operands().size()==2);
  return static_cast<div_exprt &>(expr);
}

/*! \brief binary modulo
*/
class mod_exprt:public binary_exprt
{
public:
  mod_exprt():binary_exprt(ID_mod)
  {
  }

  mod_exprt(
    const exprt &_lhs,
    const exprt &_rhs):
    binary_exprt(_lhs, ID_mod, _rhs)
  {
  }
};

/*! \brief Cast a generic exprt to a \ref mod_exprt
 *
 * This is an unchecked conversion. \a expr must be known to be \ref
 * mod_exprt.
 *
 * \param expr Source expression
 * \return Object of type \ref mod_exprt
 *
 * \ingroup gr_std_expr
*/
inline const mod_exprt &to_mod_expr(const exprt &expr)
{
  assert(expr.id()==ID_mod && expr.operands().size()==2);
  return static_cast<const mod_exprt &>(expr);
}

/*! \copydoc to_mod_expr(const exprt &)
 * \ingroup gr_std_expr
*/
inline mod_exprt &to_mod_expr(exprt &expr)
{
  assert(expr.id()==ID_mod && expr.operands().size()==2);
  return static_cast<mod_exprt &>(expr);
}

/*! \brief remainder of division
*/
class rem_exprt:public binary_exprt
{
public:
  rem_exprt():binary_exprt(ID_rem)
  {
  }

  rem_exprt(
    const exprt &_lhs,
    const exprt &_rhs):
    binary_exprt(_lhs, ID_rem, _rhs)
  {
  }
};

/*! \brief Cast a generic exprt to a \ref rem_exprt
 *
 * This is an unchecked conversion. \a expr must be known to be \ref
 * rem_exprt.
 *
 * \param expr Source expression
 * \return Object of type \ref rem_exprt
 *
 * \ingroup gr_std_expr
*/
inline const rem_exprt &to_rem_expr(const exprt &expr)
{
  assert(expr.id()==ID_rem && expr.operands().size()==2);
  return static_cast<const rem_exprt &>(expr);
}

/*! \copydoc to_rem_expr(const exprt &)
 * \ingroup gr_std_expr
*/
inline rem_exprt &to_rem_expr(exprt &expr)
{
  assert(expr.id()==ID_rem && expr.operands().size()==2);
  return static_cast<rem_exprt &>(expr);
}

/*! \brief exponentiation
 */
class power_exprt:public binary_exprt
{
 public:
  power_exprt():binary_exprt(ID_power)
  {
  }

  power_exprt(
    const exprt &_base,
    const exprt &_exp):
    binary_exprt(_base, ID_power, _exp)
  {
  }
};

/*! \brief Cast a generic exprt to a \ref power_exprt
 *
 * This is an unchecked conversion. \a expr must be known to be \ref
 * power_exprt.
 *
 * \param expr Source expression
 * \return Object of type \ref power_exprt
 *
 * \ingroup gr_std_expr
*/
inline const power_exprt &to_power_expr(const exprt &expr)
{
  assert(expr.id()==ID_power && expr.operands().size()==2);
  return static_cast<const power_exprt &>(expr);
}

/*! \copydoc to_power_expr(const exprt &)
 * \ingroup gr_std_expr
*/
inline power_exprt &to_power_expr(exprt &expr)
{
  assert(expr.id()==ID_power && expr.operands().size()==2);
  return static_cast<power_exprt &>(expr);
}

/*! \brief falling factorial power
 */
class factorial_power_exprt:public binary_exprt
{
 public:
  factorial_power_exprt():binary_exprt(ID_factorial_power)
  {
  }

  factorial_power_exprt(
    const exprt &_base,
    const exprt &_exp):
    binary_exprt(_base, ID_factorial_power, _exp)
  {
  }
};

/*! \brief Cast a generic exprt to a \ref factorial_power_exprt
 *
 * This is an unchecked conversion. \a expr must be known to be \ref
 * factorial_power_exprt.
 *
 * \param expr Source expression
 * \return Object of type \ref factorial_power_exprt
 *
 * \ingroup gr_std_expr
*/
inline const factorial_power_exprt &to_factorial_power_expr(const exprt &expr)
{
  assert(expr.id()==ID_factorial_power && expr.operands().size()==2);
  return static_cast<const factorial_power_exprt &>(expr);
}

/*! \copydoc to_factorial_power_expr(const exprt &)
 * \ingroup gr_std_expr
*/
inline factorial_power_exprt &to_factorial_expr(exprt &expr)
{
  assert(expr.id()==ID_factorial_power && expr.operands().size()==2);
  return static_cast<factorial_power_exprt &>(expr);
}

/*! \brief equality
*/
class equal_exprt:public binary_relation_exprt
{
public:
  equal_exprt():binary_relation_exprt(ID_equal)
  {
  }

  equal_exprt(const exprt &_lhs, const exprt &_rhs):
    binary_relation_exprt(_lhs, ID_equal, _rhs)
  {
  }
};

/*! \brief Cast a generic exprt to an \ref equal_exprt
 *
 * This is an unchecked conversion. \a expr must be known to be \ref
 * equal_exprt.
 *
 * \param expr Source expression
 * \return Object of type \ref equal_exprt
 *
 * \ingroup gr_std_expr
*/
inline const equal_exprt &to_equal_expr(const exprt &expr)
{
  assert(expr.id()==ID_equal && expr.operands().size()==2);
  return static_cast<const equal_exprt &>(expr);
}

/*! \copydoc to_equal_expr(const exprt &)
 * \ingroup gr_std_expr
*/
inline equal_exprt &to_equal_expr(exprt &expr)
{
  assert(expr.id()==ID_equal && expr.operands().size()==2);
  return static_cast<equal_exprt &>(expr);
}

/*! \brief inequality
*/
class notequal_exprt:public binary_relation_exprt
{
public:
  notequal_exprt():binary_relation_exprt(ID_notequal)
  {
  }

  notequal_exprt(const exprt &_lhs, const exprt &_rhs):
    binary_relation_exprt(_lhs, ID_notequal, _rhs)
  {
  }
};

/*! \brief Cast a generic exprt to an \ref notequal_exprt
 *
 * This is an unchecked conversion. \a expr must be known to be \ref
 * notequal_exprt.
 *
 * \param expr Source expression
 * \return Object of type \ref notequal_exprt
 *
 * \ingroup gr_std_expr
*/
inline const notequal_exprt &to_notequal_expr(const exprt &expr)
{
  assert(expr.id()==ID_notequal && expr.operands().size()==2);
  return static_cast<const notequal_exprt &>(expr);
}

/*! \copydoc to_notequal_expr(const exprt &)
 * \ingroup gr_std_expr
*/
inline notequal_exprt &to_notequal_expr(exprt &expr)
{
  assert(expr.id()==ID_notequal && expr.operands().size()==2);
  return static_cast<notequal_exprt &>(expr);
}

/*! \brief array index operator
*/
class index_exprt:public exprt
{
public:
  index_exprt():exprt(ID_index)
  {
    operands().resize(2);
  }

  explicit index_exprt(const typet &_type):exprt(ID_index, _type)
  {
    operands().resize(2);
  }

  index_exprt(const exprt &_array, const exprt &_index):
    exprt(ID_index, _array.type().subtype())
  {
    copy_to_operands(_array, _index);
  }

  index_exprt(
    const exprt &_array,
    const exprt &_index,
    const typet &_type):
    exprt(ID_index, _type)
  {
    copy_to_operands(_array, _index);
  }

  exprt &array()
  {
    return op0();
  }

  const exprt &array() const
  {
    return op0();
  }

  exprt &index()
  {
    return op1();
  }

  const exprt &index() const
  {
    return op1();
  }
};

/*! \brief Cast a generic exprt to an \ref index_exprt
 *
 * This is an unchecked conversion. \a expr must be known to be \ref
 * index_exprt.
 *
 * \param expr Source expression
 * \return Object of type \ref index_exprt
 *
 * \ingroup gr_std_expr
*/
inline const index_exprt &to_index_expr(const exprt &expr)
{
  assert(expr.id()==ID_index && expr.operands().size()==2);
  return static_cast<const index_exprt &>(expr);
}

/*! \copydoc to_index_expr(const exprt &)
 * \ingroup gr_std_expr
*/
inline index_exprt &to_index_expr(exprt &expr)
{
  assert(expr.id()==ID_index && expr.operands().size()==2);
  return static_cast<index_exprt &>(expr);
}

/*! \brief array constructor from single element
*/
class array_of_exprt:public unary_exprt
{
public:
  array_of_exprt():unary_exprt(ID_array_of)
  {
  }

  explicit array_of_exprt(
    const exprt &_what, const array_typet &_type):
    unary_exprt(ID_array_of, _what, _type)
  {
  }

  exprt &what()
  {
    return op0();
  }

  const exprt &what() const
  {
    return op0();
  }
};

/*! \brief Cast a generic exprt to an \ref array_of_exprt
 *
 * This is an unchecked conversion. \a expr must be known to be \ref
 * array_of_exprt.
 *
 * \param expr Source expression
 * \return Object of type \ref array_of_exprt
 *
 * \ingroup gr_std_expr
*/
inline const array_of_exprt &to_array_of_expr(const exprt &expr)
{
  assert(expr.id()==ID_array_of && expr.operands().size()==1);
  return static_cast<const array_of_exprt &>(expr);
}

/*! \copydoc to_array_of_expr(const exprt &)
 * \ingroup gr_std_expr
*/
inline array_of_exprt &to_array_of_expr(exprt &expr)
{
  assert(expr.id()==ID_array_of && expr.operands().size()==1);
  return static_cast<array_of_exprt &>(expr);
}

/*! \brief array constructor from list of elements
*/
class array_exprt:public exprt
{
public:
  array_exprt():exprt(ID_array)
  {
  }

  explicit array_exprt(const array_typet &_type):
    exprt(ID_array, _type)
  {
  }
};

/*! \brief Cast a generic exprt to an \ref array_exprt
 *
 * This is an unchecked conversion. \a expr must be known to be \ref
 * array_exprt.
 *
 * \param expr Source expression
 * \return Object of type \ref array_exprt
 *
 * \ingroup gr_std_expr
*/
inline const array_exprt &to_array_expr(const exprt &expr)
{
  assert(expr.id()==ID_array);
  return static_cast<const array_exprt &>(expr);
}

/*! \copydoc to_array_expr(const exprt &)
 * \ingroup gr_std_expr
*/
inline array_exprt &to_array_expr(exprt &expr)
{
  assert(expr.id()==ID_array);
  return static_cast<array_exprt &>(expr);
}

/*! \brief array constructor from list of elements
*/
class vector_exprt:public exprt
{
public:
  vector_exprt():exprt(ID_vector)
  {
  }

  explicit vector_exprt(const vector_typet &_type):
    exprt(ID_vector, _type)
  {
  }
};

/*! \brief Cast a generic exprt to an \ref vector_exprt
 *
 * This is an unchecked conversion. \a expr must be known to be \ref
 * vector_exprt.
 *
 * \param expr Source expression
 * \return Object of type \ref vector_exprt
 *
 * \ingroup gr_std_expr
*/
inline const vector_exprt &to_vector_expr(const exprt &expr)
{
  assert(expr.id()==ID_vector);
  return static_cast<const vector_exprt &>(expr);
}

/*! \copydoc to_vector_expr(const exprt &)
 * \ingroup gr_std_expr
*/
inline vector_exprt &to_vector_expr(exprt &expr)
{
  assert(expr.id()==ID_vector);
  return static_cast<vector_exprt &>(expr);
}

/*! \brief union constructor from single element
*/
class union_exprt:public unary_exprt
{
public:
  union_exprt():unary_exprt(ID_union)
  {
  }

  explicit union_exprt(const typet &_type):
    unary_exprt(ID_union, _type)
  {
  }

  explicit union_exprt(
    const irep_idt &_component_name,
    const exprt &_value,
    const typet &_type):
    unary_exprt(ID_union, _value, _type)
  {
    set_component_name(_component_name);
  }

  irep_idt get_component_name() const
  {
    return get(ID_component_name);
  }

  void set_component_name(const irep_idt &component_name)
  {
    set(ID_component_name, component_name);
  }

  std::size_t get_component_number() const
  {
    return get_size_t(ID_component_number);
  }

  void set_component_number(std::size_t component_number)
  {
    set(ID_component_number, component_number);
  }
};

/*! \brief Cast a generic exprt to a \ref union_exprt
 *
 * This is an unchecked conversion. \a expr must be known to be \ref
 * union_exprt.
 *
 * \param expr Source expression
 * \return Object of type \ref union_exprt
 *
 * \ingroup gr_std_expr
*/
inline const union_exprt &to_union_expr(const exprt &expr)
{
  assert(expr.id()==ID_union && expr.operands().size()==1);
  return static_cast<const union_exprt &>(expr);
}

/*! \copydoc to_union_expr(const exprt &)
 * \ingroup gr_std_expr
*/
inline union_exprt &to_union_expr(exprt &expr)
{
  assert(expr.id()==ID_union && expr.operands().size()==1);
  return static_cast<union_exprt &>(expr);
}

/*! \brief struct constructor from list of elements
*/
class struct_exprt:public exprt
{
public:
  struct_exprt():exprt(ID_struct)
  {
  }

  explicit struct_exprt(const typet &_type):
    exprt(ID_struct, _type)
  {
  }
};

/*! \brief Cast a generic exprt to a \ref struct_exprt
 *
 * This is an unchecked conversion. \a expr must be known to be \ref
 * struct_exprt.
 *
 * \param expr Source expression
 * \return Object of type \ref struct_exprt
 *
 * \ingroup gr_std_expr
*/
inline const struct_exprt &to_struct_expr(const exprt &expr)
{
  assert(expr.id()==ID_struct);
  return static_cast<const struct_exprt &>(expr);
}

/*! \copydoc to_struct_expr(const exprt &)
 * \ingroup gr_std_expr
*/
inline struct_exprt &to_struct_expr(exprt &expr)
{
  assert(expr.id()==ID_struct);
  return static_cast<struct_exprt &>(expr);
}

/*! \brief complex constructor from a pair of numbers
*/
class complex_exprt:public binary_exprt
{
public:
  complex_exprt():binary_exprt(ID_complex)
  {
  }

  explicit complex_exprt(const complex_typet &_type):
    binary_exprt(ID_complex, _type)
  {
  }

  explicit complex_exprt(
    const exprt &_real, const exprt &_imag, const complex_typet &_type):
    binary_exprt(_real, ID_complex, _imag, _type)
  {
  }

  exprt real()
  {
    return op0();
  }

  const exprt &real() const
  {
    return op0();
  }

  exprt imag()
  {
    return op1();
  }

  const exprt &imag() const
  {
    return op1();
  }
};

/*! \brief Cast a generic exprt to a \ref complex_exprt
 *
 * This is an unchecked conversion. \a expr must be known to be \ref
 * complex_exprt.
 *
 * \param expr Source expression
 * \return Object of type \ref complex_exprt
 *
 * \ingroup gr_std_expr
*/
inline const complex_exprt &to_complex_expr(const exprt &expr)
{
  assert(expr.id()==ID_complex && expr.operands().size()==2);
  return static_cast<const complex_exprt &>(expr);
}

/*! \copydoc to_complex_expr(const exprt &)
 * \ingroup gr_std_expr
*/
inline complex_exprt &to_complex_expr(exprt &expr)
{
  assert(expr.id()==ID_complex && expr.operands().size()==2);
  return static_cast<complex_exprt &>(expr);
}

class namespacet;

/*! \brief split an expression into a base object and a (byte) offset
*/
class object_descriptor_exprt:public exprt
{
public:
  object_descriptor_exprt():exprt(ID_object_descriptor)
  {
    operands().resize(2);
    op0().id(ID_unknown);
    op1().id(ID_unknown);
  }

  void build(const exprt &expr, const namespacet &ns);

  exprt &object()
  {
    return op0();
  }

  const exprt &object() const
  {
    return op0();
  }

  const exprt &root_object() const
  {
    const exprt *p=&object();

    while(p->id()==ID_member || p->id()==ID_index)
    {
      assert(!p->operands().empty());
      p=&p->op0();
    }

    return *p;
  }

  exprt &offset()
  {
    return op1();
  }

  const exprt &offset() const
  {
    return op1();
  }
};

/*! \brief Cast a generic exprt to an \ref object_descriptor_exprt
 *
 * This is an unchecked conversion. \a expr must be known to be \ref
 * object_descriptor_exprt.
 *
 * \param expr Source expression
 * \return Object of type \ref object_descriptor_exprt
 *
 * \ingroup gr_std_expr
*/
inline const object_descriptor_exprt &to_object_descriptor_expr(
  const exprt &expr)
{
  assert(expr.id()==ID_object_descriptor && expr.operands().size()==2);
  return static_cast<const object_descriptor_exprt &>(expr);
}

/*! \copydoc to_object_descriptor_expr(const exprt &)
 * \ingroup gr_std_expr
*/
inline object_descriptor_exprt &to_object_descriptor_expr(exprt &expr)
{
  assert(expr.id()==ID_object_descriptor && expr.operands().size()==2);
  return static_cast<object_descriptor_exprt &>(expr);
}

/*! \brief TO_BE_DOCUMENTED
*/
class dynamic_object_exprt:public exprt
{
public:
  enum recencyt { MOST_RECENT_ALLOCATION, ANY_ALLOCATION, RECENCY_UNSET };

  dynamic_object_exprt():exprt(ID_dynamic_object)
  {
    operands().resize(2);
    op0().id(ID_unknown);
    op1().id(ID_unknown);
  }

  explicit dynamic_object_exprt(const typet &type):
    exprt(ID_dynamic_object, type)
  {
    operands().resize(2);
    op0().id(ID_unknown);
    op1().id(ID_unknown);
  }

<<<<<<< HEAD
  explicit dynamic_object_exprt(bool recent):
    exprt(ID_dynamic_object)
  {
    operands().resize(2);
    op0().id(ID_unknown);
    op1().id(ID_unknown);
    set_recency(recent);
  }

  dynamic_object_exprt(const typet &type, bool recent):
    exprt(ID_dynamic_object, type)
  {
    operands().resize(2);
    op0().id(ID_unknown);
    op1().id(ID_unknown);
    set_recency(recent);
  }

  recencyt get_recency() const
  {
    if(get(ID_is_most_recent_allocation)==ID_most_recent_allocation)
      return MOST_RECENT_ALLOCATION;
    else if(get(ID_is_most_recent_allocation)==ID_any_allocation)
      return ANY_ALLOCATION;
    else
      return RECENCY_UNSET;
  }

  void set_recency(bool recent)
  {
    set(ID_is_most_recent_allocation,
      (recent ? ID_most_recent_allocation : ID_any_allocation));
  }

  exprt &instance()
  {
    return op0();
  }
=======
  void set_instance(unsigned int instance);
>>>>>>> 5679e902

  unsigned int get_instance() const;

  exprt &valid()
  {
    return op1();
  }

  const exprt &valid() const
  {
    return op1();
  }
};

/*! \brief Cast a generic exprt to a \ref dynamic_object_exprt
 *
 * This is an unchecked conversion. \a expr must be known to be \ref
 * dynamic_object_exprt.
 *
 * \param expr Source expression
 * \return Object of type \ref dynamic_object_exprt
 *
 * \ingroup gr_std_expr
*/
inline const dynamic_object_exprt &to_dynamic_object_expr(
  const exprt &expr)
{
  assert(expr.id()==ID_dynamic_object && expr.operands().size()==2);
  return static_cast<const dynamic_object_exprt &>(expr);
}

/*! \copydoc to_dynamic_object_expr(const exprt &)
 * \ingroup gr_std_expr
*/
inline dynamic_object_exprt &to_dynamic_object_expr(exprt &expr)
{
  assert(expr.id()==ID_dynamic_object && expr.operands().size()==2);
  return static_cast<dynamic_object_exprt &>(expr);
}

/*! \brief semantic type conversion
*/
class typecast_exprt:public exprt
{
public:
  explicit typecast_exprt(const typet &_type):exprt(ID_typecast, _type)
  {
    operands().resize(1);
  }

  typecast_exprt(const exprt &op, const typet &_type):
    exprt(ID_typecast, _type)
  {
    copy_to_operands(op);
  }

  exprt &op()
  {
    return op0();
  }

  const exprt &op() const
  {
    return op0();
  }
};

/*! \brief Cast a generic exprt to a \ref typecast_exprt
 *
 * This is an unchecked conversion. \a expr must be known to be \ref
 * typecast_exprt.
 *
 * \param expr Source expression
 * \return Object of type \ref typecast_exprt
 *
 * \ingroup gr_std_expr
*/
inline const typecast_exprt &to_typecast_expr(const exprt &expr)
{
  assert(expr.id()==ID_typecast && expr.operands().size()==1);
  return static_cast<const typecast_exprt &>(expr);
}

/*! \copydoc to_typecast_expr(const exprt &)
 * \ingroup gr_std_expr
*/
inline typecast_exprt &to_typecast_expr(exprt &expr)
{
  assert(expr.id()==ID_typecast && expr.operands().size()==1);
  return static_cast<typecast_exprt &>(expr);
}

/*! \brief semantic type conversion from/to floating-point formats
*/
class floatbv_typecast_exprt:public binary_exprt
{
public:
  floatbv_typecast_exprt():binary_exprt(ID_floatbv_typecast)
  {
  }

  floatbv_typecast_exprt(
    const exprt &op,
    const exprt &rounding,
    const typet &_type):binary_exprt(ID_floatbv_typecast, _type)
  {
    copy_to_operands(op, rounding);
  }

  exprt &op()
  {
    return op0();
  }

  const exprt &op() const
  {
    return op0();
  }

  exprt &rounding_mode()
  {
    return op1();
  }

  const exprt &rounding_mode() const
  {
    return op1();
  }
};

/*! \brief Cast a generic exprt to a \ref floatbv_typecast_exprt
 *
 * This is an unchecked conversion. \a expr must be known to be \ref
 * floatbv_typecast_exprt.
 *
 * \param expr Source expression
 * \return Object of type \ref floatbv_typecast_exprt
 *
 * \ingroup gr_std_expr
*/
inline const floatbv_typecast_exprt &to_floatbv_typecast_expr(const exprt &expr)
{
  assert(expr.id()==ID_floatbv_typecast && expr.operands().size()==2);
  return static_cast<const floatbv_typecast_exprt &>(expr);
}

/*! \copydoc to_floatbv_typecast_expr(const exprt &)
 * \ingroup gr_std_expr
*/
inline floatbv_typecast_exprt &to_floatbv_typecast_expr(exprt &expr)
{
  assert(expr.id()==ID_floatbv_typecast && expr.operands().size()==2);
  return static_cast<floatbv_typecast_exprt &>(expr);
}

/*! \brief boolean AND
*/
class and_exprt:public exprt
{
public:
  and_exprt():exprt(ID_and, bool_typet())
  {
  }

  and_exprt(const exprt &op0, const exprt &op1):
    exprt(ID_and, bool_typet())
  {
    copy_to_operands(op0, op1);
  }

  and_exprt(const exprt &op0, const exprt &op1, const exprt &op2):
    exprt(ID_and, bool_typet())
  {
    copy_to_operands(op0, op1, op2);
  }

  and_exprt(
    const exprt &op0,
    const exprt &op1,
    const exprt &op2,
    const exprt &op3):
    exprt(ID_and, bool_typet())
  {
    exprt::operandst &op=operands();
    op.resize(4);
    op[0]=op0;
    op[1]=op1;
    op[2]=op2;
    op[3]=op3;
  }
};

/*! 1) generates a conjunction for two or more operands
 *  2) for one operand, returns the operand
 *  3) returns true otherwise
*/

exprt conjunction(const exprt::operandst &);

/*! \brief Cast a generic exprt to a \ref and_exprt
 *
 * This is an unchecked conversion. \a expr must be known to be \ref
 * and_exprt.
 *
 * \param expr Source expression
 * \return Object of type \ref and_exprt
 *
 * \ingroup gr_std_expr
*/
inline const and_exprt &to_and_expr(const exprt &expr)
{
  assert(expr.id()==ID_and);
  return static_cast<const and_exprt &>(expr);
}

/*! \copydoc to_and_expr(const exprt &)
 * \ingroup gr_std_expr
*/
inline and_exprt &to_and_expr(exprt &expr)
{
  assert(expr.id()==ID_and);
  return static_cast<and_exprt &>(expr);
}

/*! \brief boolean implication
*/
class implies_exprt:public binary_exprt
{
public:
  implies_exprt():binary_exprt(ID_implies, bool_typet())
  {
  }

  implies_exprt(const exprt &op0, const exprt &op1):
    binary_exprt(op0, ID_implies, op1, bool_typet())
  {
  }
};

/*! \brief Cast a generic exprt to a \ref implies_exprt
 *
 * This is an unchecked conversion. \a expr must be known to be \ref
 * implies_exprt.
 *
 * \param expr Source expression
 * \return Object of type \ref implies_exprt
 *
 * \ingroup gr_std_expr
*/
inline const implies_exprt &to_implies_expr(const exprt &expr)
{
  assert(expr.id()==ID_implies && expr.operands().size()==2);
  return static_cast<const implies_exprt &>(expr);
}

/*! \copydoc to_implies_expr(const exprt &)
 * \ingroup gr_std_expr
*/
inline implies_exprt &to_implies_expr(exprt &expr)
{
  assert(expr.id()==ID_implies && expr.operands().size()==2);
  return static_cast<implies_exprt &>(expr);
}

/*! \brief boolean OR
*/
class or_exprt:public exprt
{
public:
  or_exprt():exprt(ID_or, bool_typet())
  {
  }

  or_exprt(const exprt &op0, const exprt &op1):exprt(ID_or, bool_typet())
  {
    copy_to_operands(op0, op1);
  }

  or_exprt(const exprt &op0, const exprt &op1, const exprt &op2):
    exprt(ID_or, bool_typet())
  {
    copy_to_operands(op0, op1, op2);
  }

  or_exprt(
    const exprt &op0,
    const exprt &op1,
    const exprt &op2,
    const exprt &op3):
    exprt(ID_or, bool_typet())
  {
    exprt::operandst &op=operands();
    op.resize(4);
    op[0]=op0;
    op[1]=op1;
    op[2]=op2;
    op[3]=op3;
  }
};

/*! 1) generates a disjunction for two or more operands
 *  2) for one operand, returns the operand
 *  3) returns false otherwise
*/

exprt disjunction(const exprt::operandst &);

/*! \brief Cast a generic exprt to a \ref or_exprt
 *
 * This is an unchecked conversion. \a expr must be known to be \ref
 * or_exprt.
 *
 * \param expr Source expression
 * \return Object of type \ref or_exprt
 *
 * \ingroup gr_std_expr
*/
inline const or_exprt &to_or_expr(const exprt &expr)
{
  assert(expr.id()==ID_or);
  return static_cast<const or_exprt &>(expr);
}

/*! \copydoc to_or_expr(const exprt &)
 * \ingroup gr_std_expr
*/
inline or_exprt &to_or_expr(exprt &expr)
{
  assert(expr.id()==ID_or);
  return static_cast<or_exprt &>(expr);
}

/*! \brief Bit-wise negation of bit-vectors
*/
class bitnot_exprt:public unary_exprt
{
public:
  bitnot_exprt():unary_exprt(ID_bitnot)
  {
  }

  explicit bitnot_exprt(const exprt &op):
    unary_exprt(ID_bitnot, op)
  {
  }
};

/*! \brief Bit-wise OR
*/
class bitor_exprt:public exprt
{
public:
  bitor_exprt():exprt(ID_bitor)
  {
  }

  bitor_exprt(const exprt &_op0, const exprt &_op1):
    exprt(ID_bitor, _op0.type())
  {
    copy_to_operands(_op0, _op1);
  }
};

/*! \brief Cast a generic exprt to a \ref bitor_exprt
 *
 * This is an unchecked conversion. \a expr must be known to be \ref
 * bitor_exprt.
 *
 * \param expr Source expression
 * \return Object of type \ref bitor_exprt
 *
 * \ingroup gr_std_expr
*/
inline const bitor_exprt &to_bitor_expr(const exprt &expr)
{
  assert(expr.id()==ID_bitor);
  return static_cast<const bitor_exprt &>(expr);
}

/*! \copydoc to_bitor_expr(const exprt &)
 * \ingroup gr_std_expr
*/
inline bitor_exprt &to_bitor_expr(exprt &expr)
{
  assert(expr.id()==ID_bitor);
  return static_cast<bitor_exprt &>(expr);
}

/*! \brief Bit-wise XOR
*/
class bitxor_exprt:public exprt
{
public:
  bitxor_exprt():exprt(ID_bitxor)
  {
  }

  bitxor_exprt(const exprt &_op0, const exprt &_op1):
    exprt(ID_bitxor, _op0.type())
  {
    copy_to_operands(_op0, _op1);
  }
};

/*! \brief Cast a generic exprt to a \ref bitxor_exprt
 *
 * This is an unchecked conversion. \a expr must be known to be \ref
 * bitxor_exprt.
 *
 * \param expr Source expression
 * \return Object of type \ref bitxor_exprt
 *
 * \ingroup gr_std_expr
*/
inline const bitxor_exprt &to_bitxor_expr(const exprt &expr)
{
  assert(expr.id()==ID_bitxor);
  return static_cast<const bitxor_exprt &>(expr);
}

/*! \copydoc to_bitxor_expr(const exprt &)
 * \ingroup gr_std_expr
*/
inline bitxor_exprt &to_bitxor_expr(exprt &expr)
{
  assert(expr.id()==ID_bitxor);
  return static_cast<bitxor_exprt &>(expr);
}

/*! \brief Bit-wise AND
*/
class bitand_exprt:public exprt
{
public:
  bitand_exprt():exprt(ID_bitand)
  {
  }

  bitand_exprt(const exprt &_op0, const exprt &_op1):
    exprt(ID_bitand, _op0.type())
  {
    copy_to_operands(_op0, _op1);
  }
};

/*! \brief Cast a generic exprt to a \ref bitand_exprt
 *
 * This is an unchecked conversion. \a expr must be known to be \ref
 * bitand_exprt.
 *
 * \param expr Source expression
 * \return Object of type \ref bitand_exprt
 *
 * \ingroup gr_std_expr
*/
inline const bitand_exprt &to_bitand_expr(const exprt &expr)
{
  assert(expr.id()==ID_bitand);
  return static_cast<const bitand_exprt &>(expr);
}

/*! \copydoc to_bitand_expr(const exprt &)
 * \ingroup gr_std_expr
*/
inline bitand_exprt &to_bitand_expr(exprt &expr)
{
  assert(expr.id()==ID_bitand);
  return static_cast<bitand_exprt &>(expr);
}

/*! \brief A base class for shift operators
*/
class shift_exprt:public binary_exprt
{
public:
  explicit shift_exprt(const irep_idt &_id):binary_exprt(_id)
  {
  }

  shift_exprt(const irep_idt &_id, const typet &_type):
    binary_exprt(_id, _type)
  {
  }

  shift_exprt(const exprt &_src, const irep_idt &_id, const exprt &_distance):
    binary_exprt(_src, _id, _distance)
  {
  }

  shift_exprt(
    const exprt &_src,
    const irep_idt &_id,
    const std::size_t _distance);

  exprt &op()
  {
    return op0();
  }

  const exprt &op() const
  {
    return op0();
  }

  exprt &distance()
  {
    return op1();
  }

  const exprt &distance() const
  {
    return op1();
  }
};

/*! \brief Cast a generic exprt to a \ref shift_exprt
 *
 * This is an unchecked conversion. \a expr must be known to be \ref
 * shift_exprt.
 *
 * \param expr Source expression
 * \return Object of type \ref shift_exprt
 *
 * \ingroup gr_std_expr
*/
inline const shift_exprt &to_shift_expr(const exprt &expr)
{
  assert(expr.operands().size()==2);
  return static_cast<const shift_exprt &>(expr);
}

/*! \copydoc to_shift_expr(const exprt &)
 * \ingroup gr_std_expr
*/
inline shift_exprt &to_shift_expr(exprt &expr)
{
  assert(expr.operands().size()==2);
  return static_cast<shift_exprt &>(expr);
}

/*! \brief Left shift
*/
class shl_exprt:public shift_exprt
{
public:
  shl_exprt():shift_exprt(ID_shl)
  {
  }

  shl_exprt(const exprt &_src, const exprt &_distance):
    shift_exprt(_src, ID_shl, _distance)
  {
  }

  shl_exprt(const exprt &_src, const std::size_t _distance):
    shift_exprt(_src, ID_shl, _distance)
  {
  }
};

/*! \brief Arithmetic right shift
*/
class ashr_exprt:public shift_exprt
{
public:
  ashr_exprt():shift_exprt(ID_ashr)
  {
  }

  ashr_exprt(const exprt &_src, const exprt &_distance):
    shift_exprt(_src, ID_ashr, _distance)
  {
  }

  ashr_exprt(const exprt &_src, const std::size_t _distance):
    shift_exprt(_src, ID_ashr, _distance)
  {
  }
};

/*! \brief Logical right shift
*/
class lshr_exprt:public shift_exprt
{
public:
  lshr_exprt():shift_exprt(ID_lshr)
  {
  }

  lshr_exprt(const exprt &_src, const exprt &_distance):
    shift_exprt(_src, ID_lshr, _distance)
  {
  }

  lshr_exprt(const exprt &_src, const std::size_t _distance):
    shift_exprt(_src, ID_lshr, _distance)
  {
  }
};

/*! \brief Bit-vector replication
*/
class replication_exprt:public binary_exprt
{
public:
  replication_exprt():binary_exprt(ID_replication)
  {
  }

  explicit replication_exprt(const typet &_type):
    binary_exprt(ID_replication, _type)
  {
  }

  replication_exprt(const exprt &_times, const exprt &_src):
    binary_exprt(_times, ID_replication, _src)
  {
  }

  replication_exprt(const unsigned _times, const exprt &_src);

  exprt &times()
  {
    return op0();
  }

  const exprt &times() const
  {
    return op0();
  }

  exprt &op()
  {
    return op1();
  }

  const exprt &op() const
  {
    return op1();
  }
};

/*! \brief Cast a generic exprt to a \ref replication_exprt
 *
 * This is an unchecked conversion. \a expr must be known to be \ref
 * replication_exprt.
 *
 * \param expr Source expression
 * \return Object of type \ref replication_exprt
 *
 * \ingroup gr_std_expr
*/
inline const replication_exprt &to_replication_expr(const exprt &expr)
{
  assert(expr.id()==ID_replication && expr.operands().size()==2);
  return static_cast<const replication_exprt &>(expr);
}

/*! \copydoc to_replication_expr(const exprt &)
 * \ingroup gr_std_expr
*/
inline replication_exprt &to_replication_expr(exprt &expr)
{
  assert(expr.id()==ID_replication && expr.operands().size()==2);
  return static_cast<replication_exprt &>(expr);
}

/*! \brief Extracts a single bit of a bit-vector operand
*/
class extractbit_exprt:public binary_predicate_exprt
{
public:
  extractbit_exprt():binary_predicate_exprt(ID_extractbit)
  {
  }

  extractbit_exprt(
    const exprt &_src,
    const exprt &_index):binary_predicate_exprt(_src, ID_extractbit, _index)
  {
  }

  extractbit_exprt(
    const exprt &_src,
    const std::size_t _index);

  exprt &src()
  {
    return op0();
  }

  exprt &index()
  {
    return op1();
  }

  const exprt &src() const
  {
    return op0();
  }

  const exprt &index() const
  {
    return op1();
  }
};

/*! \brief Cast a generic exprt to an \ref extractbit_exprt
 *
 * This is an unchecked conversion. \a expr must be known to be \ref
 * extractbit_exprt.
 *
 * \param expr Source expression
 * \return Object of type \ref extractbit_exprt
 *
 * \ingroup gr_std_expr
*/
inline const extractbit_exprt &to_extractbit_expr(const exprt &expr)
{
  assert(expr.id()==ID_extractbit && expr.operands().size()==2);
  return static_cast<const extractbit_exprt &>(expr);
}

/*! \copydoc to_extractbit_expr(const exprt &)
 * \ingroup gr_std_expr
*/
inline extractbit_exprt &to_extractbit_expr(exprt &expr)
{
  assert(expr.id()==ID_extractbit && expr.operands().size()==2);
  return static_cast<extractbit_exprt &>(expr);
}

/*! \brief Extracts a sub-range of a bit-vector operand
*/
class extractbits_exprt:public exprt
{
public:
  extractbits_exprt():exprt(ID_extractbits)
  {
    operands().resize(3);
  }

  // the ordering upper-lower matches the SMT-LIB
  extractbits_exprt(
    const exprt &_src,
    const exprt &_upper,
    const exprt &_lower,
    const typet &_type):exprt(ID_extractbits, _type)
  {
    copy_to_operands(_src, _lower, _upper);
  }

  extractbits_exprt(
    const exprt &_src,
    const std::size_t _upper,
    const std::size_t _lower,
    const typet &_type);

  exprt &src()
  {
    return op0();
  }

  exprt &upper()
  {
    return op1();
  }

  exprt &lower()
  {
    return op2();
  }

  const exprt &src() const
  {
    return op0();
  }

  const exprt &upper() const
  {
    return op1();
  }

  const exprt &lower() const
  {
    return op2();
  }
};

/*! \brief Cast a generic exprt to an \ref extractbits_exprt
 *
 * This is an unchecked conversion. \a expr must be known to be \ref
 * extractbits_exprt.
 *
 * \param expr Source expression
 * \return Object of type \ref extractbits_exprt
 *
 * \ingroup gr_std_expr
*/
inline const extractbits_exprt &to_extractbits_expr(const exprt &expr)
{
  assert(expr.id()==ID_extractbits && expr.operands().size()==3);
  return static_cast<const extractbits_exprt &>(expr);
}

/*! \copydoc to_extractbits_expr(const exprt &)
 * \ingroup gr_std_expr
*/
inline extractbits_exprt &to_extractbits_expr(exprt &expr)
{
  assert(expr.id()==ID_extractbits && expr.operands().size()==3);
  return static_cast<extractbits_exprt &>(expr);
}

/*! \brief Operator to return the address of an object
*/
class address_of_exprt:public exprt
{
public:
  explicit address_of_exprt(const exprt &op):
    exprt(ID_address_of, pointer_typet(op.type()))
  {
    copy_to_operands(op);
  }

  address_of_exprt():
    exprt(ID_address_of, pointer_typet())
  {
    operands().resize(1);
  }

  exprt &object()
  {
    return op0();
  }

  const exprt &object() const
  {
    return op0();
  }
};

/*! \brief Cast a generic exprt to an \ref address_of_exprt
 *
 * This is an unchecked conversion. \a expr must be known to be \ref
 * address_of_exprt.
 *
 * \param expr Source expression
 * \return Object of type \ref address_of_exprt
 *
 * \ingroup gr_std_expr
*/
inline const address_of_exprt &to_address_of_expr(const exprt &expr)
{
  assert(expr.id()==ID_address_of && expr.operands().size()==1);
  return static_cast<const address_of_exprt &>(expr);
}

/*! \copydoc to_address_of_expr(const exprt &)
 * \ingroup gr_std_expr
*/
inline address_of_exprt &to_address_of_expr(exprt &expr)
{
  assert(expr.id()==ID_address_of && expr.operands().size()==1);
  return static_cast<address_of_exprt &>(expr);
}

/*! \brief Boolean negation
*/
class not_exprt:public exprt
{
public:
  explicit not_exprt(const exprt &op):exprt(ID_not, bool_typet())
  {
    copy_to_operands(op);
  }

  not_exprt():exprt(ID_not, bool_typet())
  {
    operands().resize(1);
  }

  exprt &op()
  {
    return op0();
  }

  const exprt &op() const
  {
    return op0();
  }
};

/*! \brief Cast a generic exprt to an \ref not_exprt
 *
 * This is an unchecked conversion. \a expr must be known to be \ref
 * not_exprt.
 *
 * \param expr Source expression
 * \return Object of type \ref not_exprt
 *
 * \ingroup gr_std_expr
*/
inline const not_exprt &to_not_expr(const exprt &expr)
{
  assert(expr.id()==ID_not && expr.operands().size()==1);
  return static_cast<const not_exprt &>(expr);
}

/*! \copydoc to_not_expr(const exprt &)
 * \ingroup gr_std_expr
*/
inline not_exprt &to_not_expr(exprt &expr)
{
  assert(expr.id()==ID_not && expr.operands().size()==1);
  return static_cast<not_exprt &>(expr);
}

/*! \brief Operator to dereference a pointer
*/
class dereference_exprt:public exprt
{
public:
  explicit dereference_exprt(const typet &type):
    exprt(ID_dereference, type)
  {
    operands().resize(1);
  }

  explicit dereference_exprt(const exprt &op):
    exprt(ID_dereference)
  {
    copy_to_operands(op);
  }

  dereference_exprt(const exprt &op, const typet &type):
    exprt(ID_dereference, type)
  {
    copy_to_operands(op);
  }

  dereference_exprt():exprt(ID_dereference)
  {
    operands().resize(1);
  }

  exprt &pointer()
  {
    return op0();
  }

  const exprt &pointer() const
  {
    return op0();
  }
};

/*! \brief Cast a generic exprt to a \ref dereference_exprt
 *
 * This is an unchecked conversion. \a expr must be known to be \ref
 * dereference_exprt.
 *
 * \param expr Source expression
 * \return Object of type \ref dereference_exprt
 *
 * \ingroup gr_std_expr
*/
inline const dereference_exprt &to_dereference_expr(const exprt &expr)
{
  assert(expr.id()==ID_dereference && expr.operands().size()==1);
  return static_cast<const dereference_exprt &>(expr);
}

/*! \copydoc to_dereference_expr(const exprt &)
 * \ingroup gr_std_expr
*/
inline dereference_exprt &to_dereference_expr(exprt &expr)
{
  assert(expr.id()==ID_dereference && expr.operands().size()==1);
  return static_cast<dereference_exprt &>(expr);
}

/*! \brief The trinary if-then-else operator
*/
class if_exprt:public exprt
{
public:
  if_exprt(const exprt &cond, const exprt &t, const exprt &f):
    exprt(ID_if, t.type())
  {
    copy_to_operands(cond, t, f);
  }

  if_exprt(
    const exprt &cond,
    const exprt &t,
    const exprt &f,
    const typet &type):
    exprt(ID_if, type)
  {
    copy_to_operands(cond, t, f);
  }

  if_exprt():exprt(ID_if)
  {
    operands().resize(3);
  }

  exprt &cond()
  {
    return op0();
  }

  const exprt &cond() const
  {
    return op0();
  }

  exprt &true_case()
  {
    return op1();
  }

  const exprt &true_case() const
  {
    return op1();
  }

  exprt &false_case()
  {
    return op2();
  }

  const exprt &false_case() const
  {
    return op2();
  }
};

/*! \brief Cast a generic exprt to an \ref if_exprt
 *
 * This is an unchecked conversion. \a expr must be known to be \ref
 * if_exprt.
 *
 * \param expr Source expression
 * \return Object of type \ref if_exprt
 *
 * \ingroup gr_std_expr
*/
inline const if_exprt &to_if_expr(const exprt &expr)
{
  assert(expr.id()==ID_if && expr.operands().size()==3);
  return static_cast<const if_exprt &>(expr);
}

/*! \copydoc to_if_expr(const exprt &)
 * \ingroup gr_std_expr
*/
inline if_exprt &to_if_expr(exprt &expr)
{
  assert(expr.id()==ID_if && expr.operands().size()==3);
  return static_cast<if_exprt &>(expr);
}

/*! \brief Operator to update elements in structs and arrays
    \remark This expression will eventually be replaced by separate
            array and struct update operators.
*/
class with_exprt:public exprt
{
public:
  with_exprt(
    const exprt &_old,
    const exprt &_where,
    const exprt &_new_value):
    exprt(ID_with, _old.type())
  {
    copy_to_operands(_old, _where, _new_value);
  }

  with_exprt():exprt(ID_with)
  {
    operands().resize(3);
  }

  exprt &old()
  {
    return op0();
  }

  const exprt &old() const
  {
    return op0();
  }

  exprt &where()
  {
    return op1();
  }

  const exprt &where() const
  {
    return op1();
  }

  exprt &new_value()
  {
    return op2();
  }

  const exprt &new_value() const
  {
    return op2();
  }
};

/*! \brief Cast a generic exprt to a \ref with_exprt
 *
 * This is an unchecked conversion. \a expr must be known to be \ref
 * with_exprt.
 *
 * \param expr Source expression
 * \return Object of type \ref with_exprt
 *
 * \ingroup gr_std_expr
*/
inline const with_exprt &to_with_expr(const exprt &expr)
{
  assert(expr.id()==ID_with && expr.operands().size()==3);
  return static_cast<const with_exprt &>(expr);
}

/*! \copydoc to_with_expr(const exprt &)
 * \ingroup gr_std_expr
*/
inline with_exprt &to_with_expr(exprt &expr)
{
  assert(expr.id()==ID_with && expr.operands().size()==3);
  return static_cast<with_exprt &>(expr);
}

class index_designatort:public exprt
{
public:
  explicit index_designatort(const exprt &_index):
    exprt(ID_index_designator)
  {
    copy_to_operands(_index);
  }

  const exprt &index() const
  {
    return op0();
  }

  exprt &index()
  {
    return op0();
  }
};

/*! \brief Cast a generic exprt to an \ref index_designatort
 *
 * This is an unchecked conversion. \a expr must be known to be \ref
 * index_designatort.
 *
 * \param expr Source expression
 * \return Object of type \ref index_designatort
 *
 * \ingroup gr_std_expr
*/
inline const index_designatort &to_index_designator(const exprt &expr)
{
  assert(expr.id()==ID_index_designator && expr.operands().size()==1);
  return static_cast<const index_designatort &>(expr);
}

/*! \copydoc to_index_designator(const exprt &)
 * \ingroup gr_std_expr
*/
inline index_designatort &to_index_designator(exprt &expr)
{
  assert(expr.id()==ID_index_designator && expr.operands().size()==1);
  return static_cast<index_designatort &>(expr);
}

class member_designatort:public exprt
{
public:
  explicit member_designatort(const irep_idt &_component_name):
    exprt(ID_member_designator)
  {
    set(ID_component_name, _component_name);
  }

  irep_idt get_component_name() const
  {
    return get(ID_component_name);
  }
};

/*! \brief Cast a generic exprt to an \ref member_designatort
 *
 * This is an unchecked conversion. \a expr must be known to be \ref
 * member_designatort.
 *
 * \param expr Source expression
 * \return Object of type \ref member_designatort
 *
 * \ingroup gr_std_expr
*/
inline const member_designatort &to_member_designator(const exprt &expr)
{
  assert(expr.id()==ID_member_designator && expr.operands().size()==0);
  return static_cast<const member_designatort &>(expr);
}

/*! \copydoc to_member_designator(const exprt &)
 * \ingroup gr_std_expr
*/
inline member_designatort &to_member_designator(exprt &expr)
{
  assert(expr.id()==ID_member_designator && expr.operands().size()==0);
  return static_cast<member_designatort &>(expr);
}

/*! \brief Operator to update elements in structs and arrays
*/
class update_exprt:public exprt
{
public:
  update_exprt(
    const exprt &_old,
    const exprt &_designator,
    const exprt &_new_value):
    exprt(ID_update, _old.type())
  {
    copy_to_operands(_old, _designator, _new_value);
  }

  explicit update_exprt(const typet &_type):
    exprt(ID_update, _type)
  {
    operands().resize(3);
  }

  update_exprt():exprt(ID_update)
  {
    operands().resize(3);
    op1().id(ID_designator);
  }

  exprt &old()
  {
    return op0();
  }

  const exprt &old() const
  {
    return op0();
  }

  // the designator operands are either
  // 1) member_designator or
  // 2) index_designator
  // as defined above
  exprt::operandst &designator()
  {
    return op1().operands();
  }

  const exprt::operandst &designator() const
  {
    return op1().operands();
  }

  exprt &new_value()
  {
    return op2();
  }

  const exprt &new_value() const
  {
    return op2();
  }
};

/*! \brief Cast a generic exprt to an \ref update_exprt
 *
 * This is an unchecked conversion. \a expr must be known to be \ref
 * update_exprt.
 *
 * \param expr Source expression
 * \return Object of type \ref update_exprt
 *
 * \ingroup gr_std_expr
*/
inline const update_exprt &to_update_expr(const exprt &expr)
{
  assert(expr.id()==ID_update && expr.operands().size()==3);
  return static_cast<const update_exprt &>(expr);
}

/*! \copydoc to_update_expr(const exprt &)
 * \ingroup gr_std_expr
*/
inline update_exprt &to_update_expr(exprt &expr)
{
  assert(expr.id()==ID_update && expr.operands().size()==3);
  return static_cast<update_exprt &>(expr);
}

#if 0
/*! \brief update of one element of an array
*/
class array_update_exprt:public exprt
{
public:
  array_update_exprt(
    const exprt &_array,
    const exprt &_index,
    const exprt &_new_value):
    exprt(ID_array_update, _array.type())
  {
    copy_to_operands(_array, _index, _new_value);
  }

  array_update_exprt():exprt(ID_array_update)
  {
    operands().resize(3);
  }

  exprt &array()
  {
    return op0();
  }

  const exprt &array() const
  {
    return op0();
  }

  exprt &index()
  {
    return op1();
  }

  const exprt &index() const
  {
    return op1();
  }

  exprt &new_value()
  {
    return op2();
  }

  const exprt &new_value() const
  {
    return op2();
  }
};

/*! \brief Cast a generic exprt to an \ref array_update_exprt
 *
 * This is an unchecked conversion. \a expr must be known to be \ref
 * array_update_exprt.
 *
 * \param expr Source expression
 * \return Object of type \ref array_update_exprt
 *
 * \ingroup gr_std_expr
*/
inline const array_update_exprt &to_array_update_expr(const exprt &expr)
{
  assert(expr.id()==ID_array_update && expr.operands().size()==3);
  return static_cast<const array_update_exprt &>(expr);
}

/*! \copydoc to_array_update_expr(const exprt &)
 * \ingroup gr_std_expr
*/
inline array_update_exprt &to_array_update_expr(exprt &expr)
{
  assert(expr.id()==ID_array_update && expr.operands().size()==3);
  return static_cast<array_update_exprt &>(expr);
}
#endif

/*! \brief Extract member of struct or union
*/
class member_exprt:public exprt
{
public:
  explicit member_exprt(const exprt &op):exprt(ID_member)
  {
    copy_to_operands(op);
  }

  explicit member_exprt(const typet &_type):exprt(ID_member, _type)
  {
    operands().resize(1);
  }

  member_exprt(const exprt &op, const irep_idt &component_name):
    exprt(ID_member)
  {
    copy_to_operands(op);
    set_component_name(component_name);
  }

  member_exprt(
    const exprt &op,
    const irep_idt &component_name,
    const typet &_type):
    exprt(ID_member, _type)
  {
    copy_to_operands(op);
    set_component_name(component_name);
  }

  member_exprt():exprt(ID_member)
  {
    operands().resize(1);
  }

  irep_idt get_component_name() const
  {
    return get(ID_component_name);
  }

  void set_component_name(const irep_idt &component_name)
  {
    set(ID_component_name, component_name);
  }

  std::size_t get_component_number() const
  {
    return get_size_t(ID_component_number);
  }

  void set_component_number(std::size_t component_number)
  {
    set(ID_component_number, component_number);
  }

  // will go away, use compound()
  const exprt &struct_op() const
  {
    return op0();
  }

  // will go away, use compound()
  exprt &struct_op()
  {
    return op0();
  }

  const exprt &compound() const
  {
    return op0();
  }

  exprt &compound()
  {
    return op0();
  }
};

/*! \brief Cast a generic exprt to a \ref member_exprt
 *
 * This is an unchecked conversion. \a expr must be known to be \ref
 * member_exprt.
 *
 * \param expr Source expression
 * \return Object of type \ref member_exprt
 *
 * \ingroup gr_std_expr
*/
inline const member_exprt &to_member_expr(const exprt &expr)
{
  assert(expr.id()==ID_member && expr.operands().size()==1);
  return static_cast<const member_exprt &>(expr);
}

/*! \copydoc to_member_expr(const exprt &)
 * \ingroup gr_std_expr
*/
inline member_exprt &to_member_expr(exprt &expr)
{
  assert(expr.id()==ID_member && expr.operands().size()==1);
  return static_cast<member_exprt &>(expr);
}

/*! \brief Evaluates to true if the operand is NaN
*/
class isnan_exprt:public unary_predicate_exprt
{
public:
  explicit isnan_exprt(const exprt &op):
    unary_predicate_exprt(ID_isnan, op)
  {
  }

  isnan_exprt():unary_predicate_exprt(ID_isnan)
  {
  }
};

/*! \brief Cast a generic exprt to a \ref isnan_exprt
 *
 * This is an unchecked conversion. \a expr must be known to be \ref
 * isnan_exprt.
 *
 * \param expr Source expression
 * \return Object of type \ref isnan_exprt
 *
 * \ingroup gr_std_expr
*/
inline const isnan_exprt &to_isnan_expr(const exprt &expr)
{
  assert(expr.id()==ID_isnan && expr.operands().size()==1);
  return static_cast<const isnan_exprt &>(expr);
}

/*! \copydoc to_isnan_expr(const exprt &)
 * \ingroup gr_std_expr
*/
inline isnan_exprt &to_isnan_expr(exprt &expr)
{
  assert(expr.id()==ID_isnan && expr.operands().size()==1);
  return static_cast<isnan_exprt &>(expr);
}

/*! \brief Evaluates to true if the operand is infinite
*/
class isinf_exprt:public unary_predicate_exprt
{
public:
  explicit isinf_exprt(const exprt &op):
    unary_predicate_exprt(ID_isinf, op)
  {
  }

  isinf_exprt():unary_predicate_exprt(ID_isinf)
  {
  }
};

/*! \brief Cast a generic exprt to a \ref isinf_exprt
 *
 * This is an unchecked conversion. \a expr must be known to be \ref
 * isinf_exprt.
 *
 * \param expr Source expression
 * \return Object of type \ref isinf_exprt
 *
 * \ingroup gr_std_expr
*/
inline const isinf_exprt &to_isinf_expr(const exprt &expr)
{
  assert(expr.id()==ID_isinf && expr.operands().size()==1);
  return static_cast<const isinf_exprt &>(expr);
}

/*! \copydoc to_isinf_expr(const exprt &)
 * \ingroup gr_std_expr
*/
inline isinf_exprt &to_isinf_expr(exprt &expr)
{
  assert(expr.id()==ID_isinf && expr.operands().size()==1);
  return static_cast<isinf_exprt &>(expr);
}

/*! \brief Evaluates to true if the operand is finite
*/
class isfinite_exprt:public unary_predicate_exprt
{
public:
  explicit isfinite_exprt(const exprt &op):
    unary_predicate_exprt(ID_isfinite, op)
  {
  }

  isfinite_exprt():unary_predicate_exprt(ID_isfinite)
  {
  }
};

/*! \brief Cast a generic exprt to a \ref isfinite_exprt
 *
 * This is an unchecked conversion. \a expr must be known to be \ref
 * isfinite_exprt.
 *
 * \param expr Source expression
 * \return Object of type \ref isfinite_exprt
 *
 * \ingroup gr_std_expr
*/
inline const isfinite_exprt &to_isfinite_expr(const exprt &expr)
{
  assert(expr.id()==ID_isfinite && expr.operands().size()==1);
  return static_cast<const isfinite_exprt &>(expr);
}

/*! \copydoc to_isfinite_expr(const exprt &)
 * \ingroup gr_std_expr
*/
inline isfinite_exprt &to_isfinite_expr(exprt &expr)
{
  assert(expr.id()==ID_isfinite && expr.operands().size()==1);
  return static_cast<isfinite_exprt &>(expr);
}

/*! \brief Evaluates to true if the operand is a normal number
*/
class isnormal_exprt:public unary_predicate_exprt
{
public:
  explicit isnormal_exprt(const exprt &op):
    unary_predicate_exprt(ID_isnormal, op)
  {
  }

  isnormal_exprt():unary_predicate_exprt(ID_isnormal)
  {
  }
};

/*! \brief Cast a generic exprt to a \ref isnormal_exprt
 *
 * This is an unchecked conversion. \a expr must be known to be \ref
 * isnormal_exprt.
 *
 * \param expr Source expression
 * \return Object of type \ref isnormal_exprt
 *
 * \ingroup gr_std_expr
*/
inline const isnormal_exprt &to_isnormal_expr(const exprt &expr)
{
  assert(expr.id()==ID_isnormal && expr.operands().size()==1);
  return static_cast<const isnormal_exprt &>(expr);
}

/*! \copydoc to_isnormal_expr(const exprt &)
 * \ingroup gr_std_expr
*/
inline isnormal_exprt &to_isnormal_expr(exprt &expr)
{
  assert(expr.id()==ID_isnormal && expr.operands().size()==1);
  return static_cast<isnormal_exprt &>(expr);
}

/*! \brief IEEE-floating-point equality
*/
class ieee_float_equal_exprt:public binary_relation_exprt
{
public:
  ieee_float_equal_exprt():binary_relation_exprt(ID_ieee_float_equal)
  {
  }

  ieee_float_equal_exprt(const exprt &_lhs, const exprt &_rhs):
    binary_relation_exprt(_lhs, ID_ieee_float_equal, _rhs)
  {
  }
};

/*! \brief Cast a generic exprt to an \ref ieee_float_equal_exprt
 *
 * This is an unchecked conversion. \a expr must be known to be \ref
 * ieee_float_equal_exprt.
 *
 * \param expr Source expression
 * \return Object of type \ref ieee_float_equal_exprt
 *
 * \ingroup gr_std_expr
*/
inline const ieee_float_equal_exprt &to_ieee_float_equal_expr(const exprt &expr)
{
  assert(expr.id()==ID_ieee_float_equal && expr.operands().size()==2);
  return static_cast<const ieee_float_equal_exprt &>(expr);
}

/*! \copydoc to_ieee_float_equal_expr(const exprt &)
 * \ingroup gr_std_expr
*/
inline ieee_float_equal_exprt &to_ieee_float_equal_expr(exprt &expr)
{
  assert(expr.id()==ID_ieee_float_equal && expr.operands().size()==2);
  return static_cast<ieee_float_equal_exprt &>(expr);
}

/*! \brief IEEE-floating-point disequality
*/
class ieee_float_notequal_exprt:public binary_relation_exprt
{
public:
  ieee_float_notequal_exprt():
    binary_relation_exprt(ID_ieee_float_notequal)
  {
  }

  ieee_float_notequal_exprt(const exprt &_lhs, const exprt &_rhs):
    binary_relation_exprt(_lhs, ID_ieee_float_notequal, _rhs)
  {
  }
};

/*! \brief Cast a generic exprt to an \ref ieee_float_notequal_exprt
 *
 * This is an unchecked conversion. \a expr must be known to be \ref
 * ieee_float_notequal_exprt.
 *
 * \param expr Source expression
 * \return Object of type \ref ieee_float_notequal_exprt
 *
 * \ingroup gr_std_expr
*/
inline const ieee_float_notequal_exprt &to_ieee_float_notequal_expr(
  const exprt &expr)
{
  assert(expr.id()==ID_ieee_float_notequal && expr.operands().size()==2);
  return static_cast<const ieee_float_notequal_exprt &>(expr);
}

/*! \copydoc to_ieee_float_notequal_expr(const exprt &)
 * \ingroup gr_std_expr
*/
inline ieee_float_notequal_exprt &to_ieee_float_notequal_expr(exprt &expr)
{
  assert(expr.id()==ID_ieee_float_notequal && expr.operands().size()==2);
  return static_cast<ieee_float_notequal_exprt &>(expr);
}

/*! \brief IEEE-floating-point disequality
*/
class ieee_float_op_exprt:public exprt
{
public:
  ieee_float_op_exprt()
  {
    operands().resize(3);
  }

  ieee_float_op_exprt(
    const exprt &_lhs,
    const irep_idt &_id,
    const exprt &_rhs,
    const exprt &_rm):
    exprt(_id)
  {
    copy_to_operands(_lhs, _rhs, _rm);
  }

  exprt &lhs()
  {
    return op0();
  }

  const exprt &lhs() const
  {
    return op0();
  }

  exprt &rhs()
  {
    return op1();
  }

  const exprt &rhs() const
  {
    return op1();
  }

  exprt &rounding_mode()
  {
    return op2();
  }

  const exprt &rounding_mode() const
  {
    return op2();
  }
};

/*! \brief Cast a generic exprt to an \ref ieee_float_op_exprt
 *
 * This is an unchecked conversion. \a expr must be known to be \ref
 * ieee_float_op_exprt.
 *
 * \param expr Source expression
 * \return Object of type \ref ieee_float_op_exprt
 *
 * \ingroup gr_std_expr
*/
inline const ieee_float_op_exprt &to_ieee_float_op_expr(const exprt &expr)
{
  assert(expr.operands().size()==3);
  return static_cast<const ieee_float_op_exprt &>(expr);
}

/*! \copydoc to_ieee_float_op_expr(const exprt &)
 * \ingroup gr_std_expr
*/
inline ieee_float_op_exprt &to_ieee_float_op_expr(exprt &expr)
{
  assert(expr.operands().size()==3);
  return static_cast<ieee_float_op_exprt &>(expr);
}

/*! \brief An expression denoting a type
*/
class type_exprt:public exprt
{
public:
  type_exprt():exprt(ID_type)
  {
  }

  explicit type_exprt(const typet &type):exprt(ID_type, type)
  {
  }
};

/*! \brief A constant literal expression
*/
class constant_exprt:public exprt
{
public:
  constant_exprt():exprt(ID_constant)
  {
  }

  explicit constant_exprt(const typet &type):exprt(ID_constant, type)
  {
  }

  constant_exprt(const irep_idt &_value, const typet &_type):
    exprt(ID_constant, _type)
  {
    set_value(_value);
  }

  const irep_idt &get_value() const
  {
    return get(ID_value);
  }

  void set_value(const irep_idt &value)
  {
    set(ID_value, value);
  }

  bool value_is_zero_string() const;

  static constant_exprt integer_constant(unsigned);
};

/*! \brief Cast a generic exprt to a \ref constant_exprt
 *
 * This is an unchecked conversion. \a expr must be known to be \ref
 * constant_exprt.
 *
 * \param expr Source expression
 * \return Object of type \ref constant_exprt
 *
 * \ingroup gr_std_expr
*/
inline const constant_exprt &to_constant_expr(const exprt &expr)
{
  assert(expr.id()==ID_constant);
  return static_cast<const constant_exprt &>(expr);
}

/*! \copydoc to_constant_expr(const exprt &)
 * \ingroup gr_std_expr
*/
inline constant_exprt &to_constant_expr(exprt &expr)
{
  assert(expr.id()==ID_constant);
  return static_cast<constant_exprt &>(expr);
}

/*! \brief The boolean constant true
*/
class true_exprt:public constant_exprt
{
public:
  true_exprt():constant_exprt(bool_typet())
  {
    set_value(ID_true);
  }
};

/*! \brief The boolean constant false
*/
class false_exprt:public constant_exprt
{
public:
  false_exprt():constant_exprt(bool_typet())
  {
    set_value(ID_false);
  }
};

/*! \brief The NIL expression
*/
class nil_exprt:public exprt
{
public:
  nil_exprt():exprt(static_cast<const exprt &>(get_nil_irep()))
  {
  }
};

/*! \brief The null pointer constant
*/
class null_pointer_exprt:public constant_exprt
{
public:
  explicit null_pointer_exprt(const pointer_typet &type):constant_exprt(type)
  {
    set_value(ID_NULL);
  }
};

/*! \brief application of (mathematical) function
*/
class function_application_exprt:public exprt
{
public:
  function_application_exprt():exprt(ID_function_application)
  {
    operands().resize(2);
  }

  exprt &function()
  {
    return op0();
  }

  const exprt &function() const
  {
    return op0();
  }

  typedef exprt::operandst argumentst;

  argumentst &arguments()
  {
    return op1().operands();
  }

  const argumentst &arguments() const
  {
    return op1().operands();
  }
};

/*! \brief Cast a generic exprt to a \ref function_application_exprt
 *
 * This is an unchecked conversion. \a expr must be known to be \ref
 * function_application_exprt.
 *
 * \param expr Source expression
 * \return Object of type \ref function_application_exprt
 *
 * \ingroup gr_std_expr
*/
inline const function_application_exprt &to_function_application_expr(
  const exprt &expr)
{
  assert(expr.id()==ID_function_application && expr.operands().size()==2);
  return static_cast<const function_application_exprt &>(expr);
}

/*! \copydoc to_function_application_expr(const exprt &)
 * \ingroup gr_std_expr
*/
inline function_application_exprt &to_function_application_expr(exprt &expr)
{
  assert(expr.id()==ID_function_application && expr.operands().size()==2);
  return static_cast<function_application_exprt &>(expr);
}

/*! \brief Concatenation of bit-vector operands
 *
 * This expression takes any number of operands
 * (a restriction to make this binary will happen in the future).
 * The ordering of the operands is the same as in the _new_ SMT 1.x standard,
 * i.e., most-significant operands come first.
*/
class concatenation_exprt:public exprt
{
public:
  concatenation_exprt():exprt(ID_concatenation)
  {
  }

  explicit concatenation_exprt(const typet &_type):
    exprt(ID_concatenation, _type)
  {
  }

  explicit concatenation_exprt(
    const exprt &_op0, const exprt &_op1, const typet &_type):
    exprt(ID_concatenation, _type)
  {
    copy_to_operands(_op0, _op1);
  }
};

/*! \brief Cast a generic exprt to a \ref concatenation_exprt
 *
 * This is an unchecked conversion. \a expr must be known to be \ref
 * concatenation_exprt.
 *
 * \param expr Source expression
 * \return Object of type \ref concatenation_exprt
 *
 * \ingroup gr_std_expr
*/
inline const concatenation_exprt &to_concatenation_expr(const exprt &expr)
{
  assert(expr.id()==ID_concatenation);
  return static_cast<const concatenation_exprt &>(expr);
}

/*! \copydoc to_concatenation_expr(const exprt &)
 * \ingroup gr_std_expr
*/
inline concatenation_exprt &to_concatenation_expr(exprt &expr)
{
  assert(expr.id()==ID_concatenation);
  return static_cast<concatenation_exprt &>(expr);
}

/*! \brief An expression denoting infinity
*/
class infinity_exprt:public exprt
{
public:
  explicit infinity_exprt(const typet &_type):
    exprt(ID_infinity, _type)
  {
  }
};

/*! \brief A let expression
*/
class let_exprt:public exprt
{
public:
  let_exprt():exprt(ID_let)
  {
    operands().resize(3);
    op0()=symbol_exprt();
  }

  symbol_exprt &symbol()
  {
    return static_cast<symbol_exprt &>(op0());
  }

  const symbol_exprt &symbol() const
  {
    return static_cast<const symbol_exprt &>(op0());
  }

  exprt &value()
  {
    return op1();
  }

  const exprt &value() const
  {
    return op1();
  }

  exprt &where()
  {
    return op2();
  }

  const exprt &where() const
  {
    return op2();
  }
};

/*! \brief Cast a generic exprt to a \ref let_exprt
 *
 * This is an unchecked conversion. \a expr must be known to be \ref
 * let_exprt.
 *
 * \param expr Source expression
 * \return Object of type \ref let_exprt
 *
 * \ingroup gr_std_expr
*/
inline const let_exprt &to_let_expr(const exprt &expr)
{
  assert(expr.id()==ID_let && expr.operands().size()==3);
  return static_cast<const let_exprt &>(expr);
}

/*! \copydoc to_let_expr(const exprt &)
 * \ingroup gr_std_expr
*/
inline let_exprt &to_let_expr(exprt &expr)
{
  assert(expr.id()==ID_let && expr.operands().size()==3);
  return static_cast<let_exprt &>(expr);
}

/*! \brief A forall expression
*/
class forall_exprt:public exprt
{
public:
  forall_exprt():exprt(ID_forall)
  {
    operands().resize(2);
    op0()=symbol_exprt();
  }

  symbol_exprt &symbol()
  {
    return static_cast<symbol_exprt &>(op0());
  }

  const symbol_exprt &symbol() const
  {
    return static_cast<const symbol_exprt &>(op0());
  }

  exprt &where()
  {
    return op1();
  }

  const exprt &where() const
  {
    return op1();
  }
};

/*! \brief An exists expression
*/
class exists_exprt:public exprt
{
public:
  exists_exprt():exprt(ID_exists)
  {
    operands().resize(2);
    op0()=symbol_exprt();
  }

  symbol_exprt &symbol()
  {
    return static_cast<symbol_exprt &>(op0());
  }

  const symbol_exprt &symbol() const
  {
    return static_cast<const symbol_exprt &>(op0());
  }

  exprt &where()
  {
    return op1();
  }

  const exprt &where() const
  {
    return op1();
  }
};

#endif // CPROVER_UTIL_STD_EXPR_H<|MERGE_RESOLUTION|>--- conflicted
+++ resolved
@@ -1507,7 +1507,6 @@
     op1().id(ID_unknown);
   }
 
-<<<<<<< HEAD
   explicit dynamic_object_exprt(bool recent):
     exprt(ID_dynamic_object)
   {
@@ -1542,13 +1541,7 @@
       (recent ? ID_most_recent_allocation : ID_any_allocation));
   }
 
-  exprt &instance()
-  {
-    return op0();
-  }
-=======
   void set_instance(unsigned int instance);
->>>>>>> 5679e902
 
   unsigned int get_instance() const;
 
