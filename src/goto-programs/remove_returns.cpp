/*******************************************************************\

Module: Remove function return values

Author: Daniel Kroening

Date:   September 2009

\*******************************************************************/

/// \file
/// Remove function return values

#include "remove_returns.h"

#include <util/std_expr.h>
#include <util/symbol_table.h>

class remove_returnst
{
public:
  explicit remove_returnst(symbol_tablet &_symbol_table):
    symbol_table(_symbol_table)
  {
  }

  void operator()(
    goto_functionst &goto_functions);

  void restore(
    goto_functionst &goto_functions);

protected:
  symbol_tablet &symbol_table;

  void replace_returns(
    goto_functionst::function_mapt::iterator f_it);

  void do_function_calls(
    goto_functionst &goto_functions,
    goto_programt &goto_program);

  bool restore_returns(
    goto_functionst::function_mapt::iterator f_it);

  void undo_function_calls(
    goto_functionst &goto_functions,
    goto_programt &goto_program);
};

/// turns 'return x' into an assignment to fkt#return_value
void remove_returnst::replace_returns(
  goto_functionst::function_mapt::iterator f_it)
{
  typet return_type=f_it->second.type.return_type();

  const irep_idt function_id=f_it->first;

  // Nothing to do if this function returns void
  if(return_type==empty_typet())
    return;

  // look up the function symbol
  symbolt &function_symbol=*symbol_table.get_writeable(function_id);

  // make the return type 'void'
  f_it->second.type.return_type()=empty_typet();
  function_symbol.type=f_it->second.type;

  // add return_value symbol to symbol_table
  auxiliary_symbolt new_symbol;
  new_symbol.is_static_lifetime=true;
  new_symbol.module=function_symbol.module;
  new_symbol.base_name=
    id2string(function_symbol.base_name)+RETURN_VALUE_SUFFIX;
  new_symbol.name=id2string(function_symbol.name)+RETURN_VALUE_SUFFIX;
  new_symbol.mode=function_symbol.mode;
  new_symbol.type=return_type;

  symbol_table.add(new_symbol);

  goto_programt &goto_program=f_it->second.body;

  if(goto_program.empty())
    return;

  Forall_goto_program_instructions(i_it, goto_program)
  {
    if(i_it->is_return())
    {
<<<<<<< HEAD
      assert(i_it->code.operands().size()==1);
=======
      if(i_it->is_return())
      {
        INVARIANT(
          i_it->code.operands().size()==1,
          "return instructions should have one operand");
>>>>>>> 278f309d

      // replace "return x;" by "fkt#return_value=x;"
      symbol_exprt lhs_expr;
      lhs_expr.set_identifier(id2string(function_id)+RETURN_VALUE_SUFFIX);
      lhs_expr.type()=return_type;

      code_assignt assignment(lhs_expr, i_it->code.op0());

      // now turn the `return' into `assignment'
      i_it->type=ASSIGN;
      i_it->code=assignment;
    }
  }
}

/// turns x=f(...) into f(...); lhs=f#return_value;
void remove_returnst::do_function_calls(
  goto_functionst &goto_functions,
  goto_programt &goto_program)
{
  Forall_goto_program_instructions(i_it, goto_program)
  {
    if(i_it->is_function_call())
    {
      code_function_callt &function_call=to_code_function_call(i_it->code);

      code_typet old_type=to_code_type(function_call.function().type());

      // Do we return anything?
      if(old_type.return_type()!=empty_typet())
      {
        // replace "lhs=f(...)" by
        // "f(...); lhs=f#return_value; DEAD f#return_value;"
        INVARIANT(
          function_call.function().id()==ID_symbol,
          "indirect function calls should have been removed prior to running "
          "remove-returns");

        const irep_idt function_id=
          to_symbol_expr(function_call.function()).get_identifier();

        // see if we have a body
        goto_functionst::function_mapt::const_iterator
          f_it=goto_functions.function_map.find(function_id);

        if(f_it==goto_functions.function_map.end())
          throw
            "failed to find function `"+id2string(function_id)+
            "' in function map";

        // fix the type
        to_code_type(function_call.function().type()).return_type()=
          empty_typet();

        if(function_call.lhs().is_not_nil())
        {
          exprt rhs;

          if(f_it->second.body_available())
          {
            symbol_exprt return_value;
            return_value.type()=function_call.lhs().type();
            return_value.set_identifier(
              id2string(function_id)+RETURN_VALUE_SUFFIX);
            rhs=return_value;
          }
          else
          {
            rhs=side_effect_expr_nondett(function_call.lhs().type());
          }

          goto_programt::targett t_a=goto_program.insert_after(i_it);
          t_a->make_assignment();
          t_a->source_location=i_it->source_location;
          t_a->code=code_assignt(function_call.lhs(), rhs);
          t_a->function=i_it->function;

          // fry the previous assignment
          function_call.lhs().make_nil();

          if(f_it->second.body_available())
          {
            goto_programt::targett t_d=goto_program.insert_after(t_a);
            t_d->make_dead();
            t_d->source_location=i_it->source_location;
            t_d->code=code_deadt(rhs);
            t_d->function=i_it->function;
          }
        }
      }
    }
  }
}

void remove_returnst::operator()(goto_functionst &goto_functions)
{
  Forall_goto_functions(it, goto_functions)
  {
    replace_returns(it);
    do_function_calls(goto_functions, it->second.body);
  }
}

/// removes returns
void remove_returns(
  symbol_tablet &symbol_table,
  goto_functionst &goto_functions)
{
  remove_returnst rr(symbol_table);
  rr(goto_functions);
}

/// removes returns
void remove_returns(goto_modelt &goto_model)
{
  remove_returnst rr(goto_model.symbol_table);
  rr(goto_model.goto_functions);
}

code_typet original_return_type(
  const symbol_tablet &symbol_table,
  const irep_idt &function_id)
{
  code_typet type;
  type.make_nil();

  // do we have X#return_value?
  std::string rv_name=id2string(function_id)+RETURN_VALUE_SUFFIX;

  symbol_tablet::symbolst::const_iterator rv_it=
    symbol_table.symbols.find(rv_name);

  if(rv_it!=symbol_table.symbols.end())
  {
    // look up the function symbol
    const symbolt &function_symbol=symbol_table.lookup_ref(function_id);

    type=to_code_type(function_symbol.type);
    type.return_type()=rv_it->second.type;
  }

  return type;
}

/// turns 'return x' into an assignment to fkt#return_value
bool remove_returnst::restore_returns(
  goto_functionst::function_mapt::iterator f_it)
{
  const irep_idt function_id=f_it->first;

  // do we have X#return_value?
  std::string rv_name=id2string(function_id)+RETURN_VALUE_SUFFIX;

  symbol_tablet::symbolst::const_iterator rv_it=
    symbol_table.symbols.find(rv_name);

  if(rv_it==symbol_table.symbols.end())
    return true;

  // look up the function symbol
  symbolt &function_symbol=*symbol_table.get_writeable(function_id);

  // restore the return type
  f_it->second.type=original_return_type(symbol_table, function_id);
  function_symbol.type=f_it->second.type;

  // remove the return_value symbol from the symbol_table
  irep_idt rv_name_id=rv_it->second.name;
  symbol_table.erase(rv_it);

  goto_programt &goto_program=f_it->second.body;

  Forall_goto_program_instructions(i_it, goto_program)
  {
    if(i_it->is_assign())
    {
      code_assignt &assign=to_code_assign(i_it->code);
      if(assign.lhs().id()!=ID_symbol ||
         to_symbol_expr(assign.lhs()).get_identifier()!=rv_name_id)
        continue;

      // replace "fkt#return_value=x;" by "return x;"
      code_returnt return_code(assign.rhs());

      // the assignment might be a goto target
      i_it->make_skip();
      i_it++;

      while(!i_it->is_goto() && !i_it->is_end_function())
      {
        INVARIANT(
          i_it->is_dead(),
          "only dead statements should appear between "
          "a return and the next goto or function end");
        i_it++;
      }

      if(i_it->is_goto())
      {
        INVARIANT(
          i_it->get_target()->is_end_function(),
          "GOTO following return should target end of function");
      }
      else
      {
        INVARIANT(
          i_it->is_end_function(),
          "control-flow after assigning return value should lead directly "
          "to end of function");
        i_it=goto_program.instructions.insert(i_it, *i_it);
      }

      i_it->make_return();
      i_it->code=return_code;
    }
  }

  return false;
}

/// turns f(...); lhs=f#return_value; into lhs=f(...)
void remove_returnst::undo_function_calls(
  goto_functionst &goto_functions,
  goto_programt &goto_program)
{
  namespacet ns(symbol_table);

  Forall_goto_program_instructions(i_it, goto_program)
  {
    if(i_it->is_function_call())
    {
      code_function_callt &function_call=to_code_function_call(i_it->code);

      // ignore function pointers
      if(function_call.function().id()!=ID_symbol)
        continue;

      const irep_idt function_id=
        to_symbol_expr(function_call.function()).get_identifier();

      const symbolt &function_symbol=ns.lookup(function_id);

      // fix the type
      to_code_type(function_call.function().type()).return_type()=
        to_code_type(function_symbol.type).return_type();

      // find "f(...); lhs=f#return_value; DEAD f#return_value;"
      // and revert to "lhs=f(...);"
      goto_programt::instructionst::iterator next=i_it;
      ++next;
      INVARIANT(
        next!=goto_program.instructions.end(),
        "non-void function call must be followed by #return_value read");

      if(!next->is_assign())
        continue;

      const code_assignt &assign=to_code_assign(next->code);

      if(assign.rhs().id()!=ID_symbol)
        continue;

      irep_idt rv_name=id2string(function_id)+RETURN_VALUE_SUFFIX;
      const symbol_exprt &rhs=to_symbol_expr(assign.rhs());
      if(rhs.get_identifier()!=rv_name)
        continue;

      // restore the previous assignment
      function_call.lhs()=assign.lhs();

      // remove the assignment and subsequent dead
      // i_it remains valid
      next=goto_program.instructions.erase(next);
      INVARIANT(
        next!=goto_program.instructions.end() && next->is_dead(),
        "read from #return_value should be followed by DEAD #return_value");
      // i_it remains valid
      goto_program.instructions.erase(next);
    }
  }
}

void remove_returnst::restore(goto_functionst &goto_functions)
{
  // restore all types first
  bool unmodified=true;
  Forall_goto_functions(it, goto_functions)
    unmodified=restore_returns(it) && unmodified;

  if(!unmodified)
  {
    Forall_goto_functions(it, goto_functions)
      undo_function_calls(goto_functions, it->second.body);
  }
}

/// restores return statements
void restore_returns(goto_modelt &goto_model)
{
  remove_returnst rr(goto_model.symbol_table);
  rr.restore(goto_model.goto_functions);
}<|MERGE_RESOLUTION|>--- conflicted
+++ resolved
@@ -88,15 +88,9 @@
   {
     if(i_it->is_return())
     {
-<<<<<<< HEAD
-      assert(i_it->code.operands().size()==1);
-=======
-      if(i_it->is_return())
-      {
-        INVARIANT(
-          i_it->code.operands().size()==1,
-          "return instructions should have one operand");
->>>>>>> 278f309d
+      INVARIANT(
+        i_it->code.operands().size()==1,
+        "return instructions should have one operand");
 
       // replace "return x;" by "fkt#return_value=x;"
       symbol_exprt lhs_expr;
