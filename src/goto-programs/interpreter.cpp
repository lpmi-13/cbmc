/*******************************************************************\

Module: Interpreter for GOTO Programs

Author: Daniel Kroening, kroening@kroening.com

\*******************************************************************/

/// \file
/// Interpreter for GOTO Programs

#include <cctype>
#include <cstdio>
#include <iostream>
#include <fstream>
#include <algorithm>
#include <string.h>

#include <util/std_types.h>
#include <util/symbol_table.h>
#include <util/ieee_float.h>
#include <util/fixedbv.h>
#include <util/std_expr.h>
#include <util/message.h>
#include <json/json_parser.h>

#include "interpreter.h"
#include "interpreter_class.h"
#include "remove_returns.h"

const size_t interpretert::npos=std::numeric_limits<size_t>::max();

void interpretert::operator()()
{
  status() << "0- Initialize:" << eom;
  initialize(true);
  try
  {
    status() << "Type h for help\n" << eom;

    while(!done)
      command();

    status() << total_steps << "- Program End.\n" << eom;
  }
  catch (const char *e)
  {
    error() << e << "\n" << eom;
  }

  while(!done)
    command();
}

/*******************************************************************\

Function: interpretert::initialize

 Inputs:

 Outputs:

 Purpose: Initializes the memory map of the interpreter and
          [optionally] runs up to the entry point (thus doing
          the cprover initialization)

\*******************************************************************/

void interpretert::initialize(bool init)
{
  build_memory_map();

  total_steps=0;
  const goto_functionst::function_mapt::const_iterator
    main_it=goto_functions.function_map.find(goto_functionst::entry_point());

  if(main_it==goto_functions.function_map.end())
    throw "main not found";

  const goto_functionst::goto_functiont &goto_function=main_it->second;

  if(!goto_function.body_available())
    throw "main has no body";

  pc=goto_function.body.instructions.begin();
  function=main_it;

  done=false;
  if(init)
  {
    stack_depth=call_stack.size()+1;
    show_state();
    step();
    while(!done && (stack_depth<=call_stack.size()) && (stack_depth!=npos))
    {
      show_state();
      step();
    }
    while(!done && (call_stack.size()==0))
    {
      show_state();
      step();
    }
    clear_input_flags();
    input_vars.clear();
  }
}

<<<<<<< HEAD
/*******************************************************************\

Function: interpretert::show_state

  Inputs:

 Outputs:

 Purpose: displays the current position of the pc and corresponding
          code

\*******************************************************************/

=======
>>>>>>> e9349f87
void interpretert::show_state()
{
  if(!show)
    return;
  status() << "\n"
           << total_steps+1
           << " ----------------------------------------------------\n";

  if(pc==function->second.body.instructions.end())
  {
    status() << "End of function `" << function->first << "'\n";
  }
  else
    function->second.body.output_instruction(
      ns,
      function->first,
      status(),
      pc);

  status() << eom;
}

<<<<<<< HEAD
/*******************************************************************\

Function: interpretert::command

  Inputs:

 Outputs:

 Purpose: reads a user command and executes it.

\*******************************************************************/

=======
>>>>>>> e9349f87
void interpretert::command()
{
  #define BUFSIZE 100
  char command[BUFSIZE];
  if(fgets(command, BUFSIZE-1, stdin)==NULL)
  {
    done=true;
    return;
  }

  char ch=tolower(command[0]);
  if(ch=='q')
    done=true;
  else if(ch=='h')
  {
    status()
      << "Interpreter help\n"
      << "h: display this menu\n"
      << "j: output json trace\n"
      << "m: output memory dump\n"
      << "o: output goto trace\n"
      << "q: quit\n"
      << "r: run until completion\n"
      << "s#: step a number of instructions\n"
      << "sa: step across a function\n"
      << "so: step out of a function\n"
      << eom;
  }
  else if(ch=='j')
  {
    jsont json_steps;
    convert(ns, steps, json_steps);
    ch=tolower(command[1]);
    if(ch==' ')
    {
      std::ofstream file;
      file.open(command+2);
      if(file.is_open())
      {
        json_steps.output(file);
        file.close();
        return;
      }
    }
    json_steps.output(result());
  }
  else if(ch=='m')
  {
    ch=tolower(command[1]);
    print_memory(ch=='i');
  }
  else if(ch=='o')
  {
    ch=tolower(command[1]);
    if(ch==' ')
    {
      std::ofstream file;
      file.open(command+2);
      if(file.is_open())
      {
        steps.output(ns, file);
        file.close();
        return;
      }
    }
    steps.output(ns, result());
  }
  else if(ch=='r')
  {
    ch=tolower(command[1]);
    initialize(ch!='0');
  }
  else if((ch=='s') || (ch==0))
  {
    num_steps=1;
    stack_depth=npos;
    ch=tolower(command[1]);
    if(ch=='e')
      num_steps=npos;
    else if(ch=='o')
      stack_depth=call_stack.size();
    else if(ch=='a')
      stack_depth=call_stack.size()+1;
    else
    {
      num_steps=atoi(command+1);
      if(num_steps==0)
        num_steps=1;
    }
    while(!done && ((num_steps==npos) || ((num_steps--)>0)))
    {
      step();
      show_state();
    }
    while(!done && (stack_depth<=call_stack.size()) && (stack_depth!=npos))
    {
      step();
      show_state();
    }
    return;
  }
  show_state();
}

<<<<<<< HEAD
/*******************************************************************\

Function: interpretert::step

  Inputs:

 Outputs:

 Purpose: executes a single step and updates the program counter

\*******************************************************************/

=======
>>>>>>> e9349f87
void interpretert::step()
{
  total_steps++;
  if(pc==function->second.body.instructions.end())
  {
    if(call_stack.empty())
      done=true;
    else
    {
      pc=call_stack.top().return_pc;
      function=call_stack.top().return_function;
      // TODO: this increases memory size quite quickly.
      // Should check alternatives
      call_stack.pop();
    }

    return;
  }

  next_pc=pc;
  next_pc++;

  steps.add_step(goto_trace_stept());
  goto_trace_stept &trace_step=steps.get_last_step();
  trace_step.thread_nr=thread_id;
  trace_step.pc=pc;
  switch(pc->type)
  {
  case GOTO:
    trace_step.type=goto_trace_stept::typet::GOTO;
    execute_goto();
    break;

  case ASSUME:
    trace_step.type=goto_trace_stept::typet::ASSUME;
    execute_assume();
    break;

  case ASSERT:
    trace_step.type=goto_trace_stept::typet::ASSERT;
    execute_assert();
    break;

  case OTHER:
    execute_other();
    break;

  case DECL:
    trace_step.type=goto_trace_stept::typet::DECL;
    execute_decl();
    break;

  case SKIP:
  case LOCATION:
    trace_step.type=goto_trace_stept::typet::LOCATION;
    break;
  case END_FUNCTION:
    trace_step.type=goto_trace_stept::typet::FUNCTION_RETURN;
    break;

  case RETURN:
    trace_step.type=goto_trace_stept::typet::FUNCTION_RETURN;
    if(call_stack.empty())
      throw "RETURN without call"; // NOLINT(readability/throw)

    if(pc->code.operands().size()==1 &&
       call_stack.top().return_value_address!=0)
    {
      mp_vectort rhs;
      evaluate(pc->code.op0(), rhs);
      assign(call_stack.top().return_value_address, rhs);
    }

    next_pc=function->second.body.instructions.end();
    break;

  case ASSIGN:
    trace_step.type=goto_trace_stept::typet::ASSIGNMENT;
    execute_assign();
    break;

  case FUNCTION_CALL:
    trace_step.type=goto_trace_stept::typet::FUNCTION_CALL;
    execute_function_call();
    break;

  case START_THREAD:
    trace_step.type=goto_trace_stept::typet::SPAWN;
    throw "START_THREAD not yet implemented"; // NOLINT(readability/throw)

  case END_THREAD:
    throw "END_THREAD not yet implemented"; // NOLINT(readability/throw)
    break;

  case ATOMIC_BEGIN:
    trace_step.type=goto_trace_stept::typet::ATOMIC_BEGIN;
    throw "ATOMIC_BEGIN not yet implemented"; // NOLINT(readability/throw)

  case ATOMIC_END:
    trace_step.type=goto_trace_stept::typet::ATOMIC_END;
    throw "ATOMIC_END not yet implemented"; // NOLINT(readability/throw)

  case DEAD:
    trace_step.type=goto_trace_stept::typet::DEAD;
    break;
  case THROW:
    trace_step.type=goto_trace_stept::typet::GOTO;
    while(!done && (pc->type!=CATCH))
    {
      if(pc==function->second.body.instructions.end())
      {
        if(call_stack.empty())
          done=true;
        else
        {
          pc=call_stack.top().return_pc;
          function=call_stack.top().return_function;
          call_stack.pop();
        }
      }
      else
      {
        next_pc=pc;
        next_pc++;
      }
    }
    break;
  case CATCH:
    break;
  default:
    throw "encountered instruction with undefined instruction type";
  }
  pc=next_pc;
}

<<<<<<< HEAD
/*******************************************************************\

Function: interpretert::execute_goto

  Inputs:

 Outputs:

 Purpose: executes a goto instruction

\*******************************************************************/

=======
>>>>>>> e9349f87
void interpretert::execute_goto()
{
  if(evaluate_boolean(pc->guard))
  {
    if(pc->targets.empty())
      throw "taken goto without target";

    if(pc->targets.size()>=2)
      throw "non-deterministic goto encountered";

    next_pc=pc->targets.front();
  }
}

<<<<<<< HEAD
/*******************************************************************\

Function: interpretert::execute_other

  Inputs:

 Outputs:

 Purpose: executes side effects of 'other' instructions

\*******************************************************************/

=======
>>>>>>> e9349f87
void interpretert::execute_other()
{
  const irep_idt &statement=pc->code.get_statement();
  if(statement==ID_expression)
  {
    assert(pc->code.operands().size()==1);
    mp_vectort rhs;
    evaluate(pc->code.op0(), rhs);
  }
  else if(statement==ID_array_set)
  {
    mp_vectort tmp, rhs;
    evaluate(pc->code.op1(), tmp);
    mp_integer address=evaluate_address(pc->code.op0());
    size_t size=get_size(pc->code.op0().type());
    while(rhs.size()<size) rhs.insert(rhs.end(), tmp.begin(), tmp.end());
    if(size!=rhs.size())
      error() << "!! failed to obtain rhs (" << rhs.size() << " vs. "
              << size << ")\n" << eom;
    else
    {
      assign(address, rhs);
    }
  }
  else if(statement==ID_output)
  {
    return;
  }
  else
    throw "unexpected OTHER statement: "+id2string(statement);
}

void interpretert::execute_decl()
{
  assert(pc->code.get_statement()==ID_decl);
}

/*******************************************************************\

Function: interpretert::get_component_id

  Inputs: an object and a memory offset

 Outputs:

 Purpose: retrieves the member at offset

\*******************************************************************/

irep_idt interpretert::get_component_id(
  const irep_idt &object,
  unsigned offset)
{
  const symbolt &symbol=ns.lookup(object);
  const typet real_type=ns.follow(symbol.type);
  if(real_type.id()!=ID_struct)
    throw "request for member of non-struct";

  const struct_typet &struct_type=to_struct_type(real_type);
  const struct_typet::componentst &components=struct_type.components();
  for(struct_typet::componentst::const_iterator it=components.begin();
      it!=components.end(); it++)
  {
    if(offset<=0)
      return it->id();
    size_t size=get_size(it->type());
    offset-=size;
  }
  return object;
}

/*******************************************************************\

Function: interpretert::get_type

 Inputs:

 Outputs:

 Purpose: returns the type object corresponding to id

\*******************************************************************/

typet interpretert::get_type(const irep_idt &id) const
{
  dynamic_typest::const_iterator it=dynamic_types.find(id);
  if(it==dynamic_types.end())
    return symbol_table.lookup(id).type;
  return it->second;
}

/*******************************************************************\

Function: interpretert::get_value

 Inputs:

 Outputs:

 Purpose: retrives the constant value at memory location offset
          as an object of type type

\*******************************************************************/

exprt interpretert::get_value(
  const typet &type,
  std::size_t offset,
  bool use_non_det)
{
  const typet real_type=ns.follow(type);
  if(real_type.id()==ID_struct)
  {
    exprt result=struct_exprt(real_type);
    const struct_typet &struct_type=to_struct_type(real_type);
    const struct_typet::componentst &components=struct_type.components();

    // Retrieve the values for the individual members
    result.reserve_operands(components.size());
    for(struct_typet::componentst::const_iterator it=components.begin();
        it!=components.end(); it++)
    {
      size_t size=get_size(it->type());
      const exprt operand=get_value(it->type(), offset);
      offset+=size;
      result.copy_to_operands(operand);
    }
    return result;
  }
  else if(real_type.id()==ID_array)
  {
    // Get size of array
    exprt result=array_exprt(to_array_type(real_type));
    const exprt &size_expr=static_cast<const exprt &>(type.find(ID_size));
    size_t subtype_size=get_size(type.subtype());
    std::size_t count;
    if(size_expr.id()!=ID_constant)
    {
      count=base_address_to_actual_size(offset)/subtype_size;
    }
    else
    {
      mp_integer mp_count;
      to_integer(size_expr, mp_count);
      count=integer2size_t(mp_count);
    }

    // Retrieve the value for each member in the array
    result.reserve_operands(count);
    for(unsigned i=0; i<count; i++)
    {
      const exprt operand=get_value(
        type.subtype(),
        offset+i*subtype_size);
      result.copy_to_operands(operand);
    }
    return result;
  }
  if(use_non_det && (memory[offset].initialized>=0))
    return side_effect_expr_nondett(type);
  mp_vectort rhs;
  rhs.push_back(memory[offset].value);
  return get_value(type, rhs);
}

/*******************************************************************\

 Function: interpretert::get_value

  Inputs:

 Outputs:

 Purpose: returns the value at offset in the form of type given a
          memory buffer rhs which is typically a structured type

\*******************************************************************/

exprt interpretert::get_value(
  const typet &type,
  mp_vectort &rhs,
  std::size_t offset)
{
  const typet real_type=ns.follow(type);
  assert(!rhs.empty());

  if(real_type.id()==ID_struct)
  {
    exprt result=struct_exprt(real_type);
    const struct_typet &struct_type=to_struct_type(real_type);
    const struct_typet::componentst &components=struct_type.components();

    // Retrieve the values for the individual members
    result.reserve_operands(components.size());
    for(const struct_union_typet::componentt &expr : components)
    {
      size_t size=get_size(expr.type());
      const exprt operand=get_value(expr.type(), rhs, offset);
      offset+=size;
      result.copy_to_operands(operand);
    }
    return result;
  }
  else if(real_type.id()==ID_array)
  {
    exprt result(ID_constant, type);
    const exprt &size_expr=static_cast<const exprt &>(type.find(ID_size));

    // Get size of array
    size_t subtype_size=get_size(type.subtype());
    unsigned count;
    if(unbounded_size(type))
    {
      count=base_address_to_actual_size(offset)/subtype_size;
    }
    else
    {
      mp_integer mp_count;
      to_integer(size_expr, mp_count);
      count=integer2unsigned(mp_count);
    }

    // Retrieve the value for each member in the array
    result.reserve_operands(count);
    for(unsigned i=0; i<count; i++)
    {
      const exprt operand=get_value(type.subtype(), rhs,
          offset+i*subtype_size);
      result.copy_to_operands(operand);
    }
    return result;
  }
  else if(real_type.id()==ID_floatbv)
  {
    ieee_floatt f(to_floatbv_type(type));
    f.unpack(rhs[offset]);
    return f.to_expr();
  }
  else if(real_type.id()==ID_fixedbv)
  {
    fixedbvt f;
    f.from_integer(rhs[offset]);
    return f.to_expr();
  }
  else if(real_type.id()==ID_bool)
  {
    if(rhs[offset]!=0)
      return true_exprt();
    else
      false_exprt();
  }
  else if(real_type.id()==ID_c_bool)
  {
    return from_integer(rhs[offset]!=0?1:0, type);
  }
  else if((real_type.id()==ID_pointer) || (real_type.id()==ID_address_of))
  {
    if(rhs[offset]==0)
    {
      // NULL pointer
      constant_exprt result(type);
      result.set_value(ID_NULL);
      return result;
    }
    if(rhs[offset]<memory.size())
    {
      // We want the symbol pointed to
      std::size_t address=integer2size_t(rhs[offset]);
      irep_idt identifier=address_to_identifier(address);
      size_t offset=address_to_offset(address);
      const typet type=get_type(identifier);
      exprt symbol_expr(ID_symbol, type);
      symbol_expr.set(ID_identifier, identifier);

      if(offset==0)
        return address_of_exprt(symbol_expr);
      if(ns.follow(type).id()==ID_struct)
      {
        irep_idt member_id=get_component_id(identifier, offset);
        member_exprt member_expr(symbol_expr, member_id);
        return address_of_exprt(member_expr);
      }
      index_exprt index_expr(
        symbol_expr,
        from_integer(offset, integer_typet()));
      return index_expr;
    }

    error() << "interpreter: invalid pointer " << rhs[offset]
            << " > object count " << memory.size() << eom;
    throw "interpreter: reading from invalid pointer";
  }
  else if(real_type.id()==ID_string)
  {
    // Strings are currently encoded by their irep_idt ID.
    return constant_exprt(
      irep_idt::make_from_table_index(rhs[offset].to_long()),
      type);
  }
  // Retrieve value of basic data type
  return from_integer(rhs[offset], type);
}

<<<<<<< HEAD
/*******************************************************************\

Function: interpretert::execute_assign

  Inputs:

 Outputs:

 Purpose: executes the assign statement at the current pc value

\*******************************************************************/

=======
>>>>>>> e9349f87
void interpretert::execute_assign()
{
  const code_assignt &code_assign=
    to_code_assign(pc->code);

  mp_vectort rhs;
  evaluate(code_assign.rhs(), rhs);

  if(!rhs.empty())
  {
    mp_integer address=evaluate_address(code_assign.lhs());
    size_t size=get_size(code_assign.lhs().type());

    if(size!=rhs.size())
      error() << "!! failed to obtain rhs ("
              << rhs.size() << " vs. "
              << size << ")\n"
              << eom;
    else
    {
      goto_trace_stept &trace_step=steps.get_last_step();
      assign(address, rhs);
      trace_step.full_lhs=code_assign.lhs();

      // TODO: need to look at other cases on ssa_exprt
      // (dereference should be handled on ssa)
      if(ssa_exprt::can_build_identifier(trace_step.full_lhs))
      {
        trace_step.lhs_object=ssa_exprt(trace_step.full_lhs);
      }
      trace_step.full_lhs_value=get_value(trace_step.full_lhs.type(), rhs);
      trace_step.lhs_object_value=trace_step.full_lhs_value;
    }
  }
  else if(code_assign.rhs().id()==ID_side_effect)
  {
    side_effect_exprt side_effect=to_side_effect_expr(code_assign.rhs());
    if(side_effect.get_statement()==ID_nondet)
    {
      unsigned address=integer2unsigned(evaluate_address(code_assign.lhs()));
      size_t size=get_size(code_assign.lhs().type());
      for(size_t i=0; i<size; i++)
      {
        memory[address+i].initialized=-1;
      }
    }
  }
}

<<<<<<< HEAD
/*******************************************************************\

Function: interpretert::assign

  Inputs:

 Outputs:

 Purpose: sets the memory at address with the given rhs value
          (up to sizeof(rhs))

\*******************************************************************/

=======
>>>>>>> e9349f87
void interpretert::assign(
  mp_integer address,
  const mp_vectort &rhs)
{
  for(size_t i=0; i<rhs.size(); i++)
  {
    if((address+i)<memory.size())
    {
      std::size_t address_val=integer2size_t(address+i);
      memory_cellt &cell=memory[address_val];
      if(show)
      {
        status() << total_steps << " ** assigning "
                 << address_to_identifier(address_val) << "["
                 << address_to_offset(address_val) << "]:=" << rhs[i]
                 << "\n" << eom;
      }
      cell.value=rhs[i];
      if(cell.initialized==0)
        cell.initialized=1;
    }
  }
}

void interpretert::execute_assume()
{
  if(!evaluate_boolean(pc->guard))
    throw "assumption failed";
}

void interpretert::execute_assert()
{
  if(!evaluate_boolean(pc->guard))
  {
    if((target_assert==pc) || stop_on_assertion)
      throw "program assertion reached";
    else if(show)
      error() << "assertion failed at " << pc->location_number
              << "\n" << eom;
  }
}

void interpretert::execute_function_call()
{
  const code_function_callt &function_call=
    to_code_function_call(pc->code);

  // function to be called
  mp_integer a=evaluate_address(function_call.function());

  if(a==0)
    throw "function call to NULL";
  else if(a>=memory.size())
    throw "out-of-range function call";

  // Retrieve the empty last trace step struct we pushed for this step
  // of the interpreter run to fill it with the corresponding data
  goto_trace_stept &trace_step=steps.get_last_step();
  std::size_t address=integer2size_t(a);
#if 0
  const memory_cellt &cell=memory[address];
#endif
  const irep_idt &identifier=address_to_identifier(address);
  trace_step.identifier=identifier;

  const goto_functionst::function_mapt::const_iterator f_it=
    goto_functions.function_map.find(identifier);

  if(f_it==goto_functions.function_map.end())
    throw "failed to find function "+id2string(identifier);

  // return value
  mp_integer return_value_address;

  if(function_call.lhs().is_not_nil())
    return_value_address=
      evaluate_address(function_call.lhs());
  else
    return_value_address=0;

  // values of the arguments
  std::vector<mp_vectort> argument_values;

  argument_values.resize(function_call.arguments().size());

  for(std::size_t i=0; i<function_call.arguments().size(); i++)
    evaluate(function_call.arguments()[i], argument_values[i]);

  // do the call

  if(f_it->second.body_available())
  {
    call_stack.push(stack_framet());
    stack_framet &frame=call_stack.top();

    frame.return_pc=next_pc;
    frame.return_function=function;
    frame.old_stack_pointer=stack_pointer;
    frame.return_value_address=return_value_address;

    // local variables
    std::set<irep_idt> locals;
    get_local_identifiers(f_it->second, locals);

    for(const auto &id : locals)
    {
      const symbolt &symbol=ns.lookup(id);
      frame.local_map[id]=integer2unsigned(build_memory_map(id, symbol.type));
    }

    // assign the arguments
    const code_typet::parameterst &parameters=
      to_code_type(f_it->second.type).parameters();

    if(argument_values.size()<parameters.size())
      throw "not enough arguments";

    for(size_t i=0; i<parameters.size(); i++)
    {
      const code_typet::parametert &a=parameters[i];
      exprt symbol_expr(ID_symbol, a.type());
      symbol_expr.set(ID_identifier, a.get_identifier());
      assert(i<argument_values.size());
      assign(evaluate_address(symbol_expr), argument_values[i]);
    }

    // set up new pc
    function=f_it;
    next_pc=f_it->second.body.instructions.begin();
  }
  else
  {
    list_input_varst::iterator it=
        function_input_vars.find(function_call.function().get(ID_identifier));
    if(it!=function_input_vars.end())
    {
      mp_vectort value;
      assert(!it->second.empty());
      assert(!it->second.front().return_assignments.empty());
      evaluate(it->second.front().return_assignments.back().value, value);
      if(return_value_address>0)
      {
        assign(return_value_address, value);
      }
      it->second.pop_front();
      return;
    }
    if(show)
      error() << "no body for "+id2string(identifier) << eom;
  }
}

<<<<<<< HEAD
/*******************************************************************\

Function: interpretert::build_memory_map

  Inputs:

 Outputs:

 Purpose: Creates a memory map of all static symbols in the program

\*******************************************************************/

=======
>>>>>>> e9349f87
void interpretert::build_memory_map()
{
  // put in a dummy for NULL
  memory.resize(1);
  inverse_memory_map[0]="NULL-OBJECT";

  num_dynamic_objects=0;
  dynamic_types.clear();

  // now do regular static symbols
  for(const auto &s : symbol_table.symbols)
    build_memory_map(s.second);

  // for the locals
  stack_pointer=memory.size();
}

void interpretert::build_memory_map(const symbolt &symbol)
{
  size_t size=0;

  if(symbol.type.id()==ID_code)
  {
    size=1;
  }
  else if(symbol.is_static_lifetime)
  {
    size=get_size(symbol.type);
  }

  if(size!=0)
  {
    std::size_t address=memory.size();
    memory.resize(address+size);
    memory_map[symbol.name]=address;
    inverse_memory_map[address]=symbol.name;
  }
}

/*******************************************************************\

Function: interpretert::concretize_type

  Inputs:

 Outputs:

 Purpose: turns a variable length array type into a fixed array type

\*******************************************************************/

typet interpretert::concretize_type(const typet &type)
{
  if(type.id()==ID_array)
  {
    const exprt &size_expr=static_cast<const exprt &>(type.find(ID_size));
    mp_vectort computed_size;
    evaluate(size_expr, computed_size);
    if(computed_size.size()==1 &&
       computed_size[0]>=0)
    {
      result() << "Concretized array with size " << computed_size[0]
               << eom;
      return array_typet(type.subtype(),
             constant_exprt::integer_constant(computed_size[0].to_ulong()));
    }
    else
    {
      error() << "Failed to concretize variable array"
              << eom;
    }
  }
  return type;
}

/*******************************************************************\

Function: interpretert::build_memory_map

  Inputs:

 Outputs: Updates the memory map to include variable id if it does
          not exist

 Purpose: Populates dynamic entries of the memory map

\*******************************************************************/

mp_integer interpretert::build_memory_map(
  const irep_idt &id,
  const typet &type)
{
  typet alloc_type=concretize_type(type);
  size_t size=get_size(alloc_type);
  auto it=dynamic_types.find(id);

  if(it!=dynamic_types.end())
  {
    std::size_t address=memory_map[id];
    std::size_t current_size=base_address_to_alloc_size(address);
    // current size <= size already recorded
    if(size<=current_size)
      return memory_map[id];
  }

  // The current size is bigger then the one previously recorded
  // in the memory map

  if(size==0)
    size=1; // This is a hack to create existence

  std::size_t address=memory.size();
  memory.resize(address+size);
  memory_map[id]=address;
  inverse_memory_map[address]=id;
  dynamic_types.insert(std::pair<const irep_idt, typet>(id, alloc_type));

  return address;
}

bool interpretert::unbounded_size(const typet &type)
{
  if(type.id()==ID_array)
  {
    const exprt &size=to_array_type(type).size();
    if(size.id()==ID_infinity)
      return true;
    return unbounded_size(type.subtype());
  }
  else if(type.id()==ID_struct)
  {
    const auto &st=to_struct_type(type);
    if(st.components().empty())
      return false;
    return unbounded_size(st.components().back().type());
  }
  return false;
}

<<<<<<< HEAD
/*******************************************************************\

Function: interpretert::get_size

  Inputs:
    type - a structured type

 Outputs: Size of the given type

 Purpose: Retrieves the actual size of the provided structured type.
          Unbounded objects get allocated 2^32 address space each
          (of a 2^64 sized space).

\*******************************************************************/

size_t interpretert::get_size(const typet &type)
=======
unsigned interpretert::get_size(const typet &type) const
>>>>>>> e9349f87
{
  if(unbounded_size(type))
    return 2ULL << 32ULL;

  if(type.id()==ID_struct)
  {
    const struct_typet::componentst &components=
      to_struct_type(type).components();

    unsigned sum=0;

    for(const auto &comp : components)
    {
      const typet &sub_type=comp.type();

      if(sub_type.id()!=ID_code)
        sum+=get_size(sub_type);
    }

    return sum;
  }
  else if(type.id()==ID_union)
  {
    const union_typet::componentst &components=
      to_union_type(type).components();

    size_t max_size=0;

    for(const auto &comp : components)
    {
      const typet &sub_type=comp.type();

      if(sub_type.id()!=ID_code)
        max_size=std::max(max_size, get_size(sub_type));
    }

    return max_size;
  }
  else if(type.id()==ID_array)
  {
    const exprt &size_expr=static_cast<const exprt &>(type.find(ID_size));

    size_t subtype_size=get_size(type.subtype());

    mp_vectort i;
    evaluate(size_expr, i);
    if(i.size()==1)
    {
      // Go via the binary representation to reproduce any
      // overflow behaviour.
      exprt size_const=from_integer(i[0], size_expr.type());
      mp_integer size_mp;
      assert(!to_integer(size_const, size_mp));
      return subtype_size*integer2unsigned(size_mp);
    }
    return subtype_size;
  }
  else if(type.id()==ID_symbol)
  {
    return get_size(ns.follow(type));
  }
  return 1;
}

/*******************************************************************  \

Function: interpretert::get_value

  Inputs:

 Outputs:

 Purpose:

\*******************************************************************/

exprt interpretert::get_value(const irep_idt &id)
{
  // The dynamic type and the static symbol type may differ for VLAs,
  // where the symbol carries a size expression and the dynamic type
  // registry contains its actual length.
  auto findit=dynamic_types.find(id);
  typet get_type;
  if(findit!=dynamic_types.end())
    get_type=findit->second;
  else
    get_type=symbol_table.lookup(id).type;

  symbol_exprt symbol_expr(id, get_type);
  mp_integer whole_lhs_object_address=evaluate_address(symbol_expr);

  return get_value(get_type, integer2size_t(whole_lhs_object_address));
}

void interpreter(
  const symbol_tablet &symbol_table,
  const goto_functionst &goto_functions,
  message_handlert &message_handler)
{
  interpretert interpreter(
    symbol_table,
    goto_functions,
    message_handler);
  interpreter();
}

/*******************************************************************\

Function: interpretert::print_memory

  Inputs:

 Outputs:

 Purpose: Prints the current state of the memory map
          Since messaget mdofifies class members, print functions are nonconst

\*******************************************************************/

void interpretert::print_memory(bool input_flags)
{
  for(const auto &cell_address : memory)
  {
    std::size_t i=cell_address.first;
    const memory_cellt &cell=cell_address.second;
    const auto identifier=address_to_identifier(i);
    const auto offset=address_to_offset(i);
    debug() << identifier << "[" << offset << "]"
            << "=" << cell.value << eom;
    if(input_flags)
      debug() << "(" << static_cast<int>(cell.initialized) << ")"
              << eom;
    debug() << eom;
  }
}<|MERGE_RESOLUTION|>--- conflicted
+++ resolved
@@ -52,20 +52,8 @@
     command();
 }
 
-/*******************************************************************\
-
-Function: interpretert::initialize
-
- Inputs:
-
- Outputs:
-
- Purpose: Initializes the memory map of the interpreter and
-          [optionally] runs up to the entry point (thus doing
-          the cprover initialization)
-
-\*******************************************************************/
-
+/// Initializes the memory map of the interpreter and [optionally] runs up to
+/// the entry point (thus doing the cprover initialization)
 void interpretert::initialize(bool init)
 {
   build_memory_map();
@@ -106,22 +94,7 @@
   }
 }
 
-<<<<<<< HEAD
-/*******************************************************************\
-
-Function: interpretert::show_state
-
-  Inputs:
-
- Outputs:
-
- Purpose: displays the current position of the pc and corresponding
-          code
-
-\*******************************************************************/
-
-=======
->>>>>>> e9349f87
+/// displays the current position of the pc and corresponding code
 void interpretert::show_state()
 {
   if(!show)
@@ -144,21 +117,7 @@
   status() << eom;
 }
 
-<<<<<<< HEAD
-/*******************************************************************\
-
-Function: interpretert::command
-
-  Inputs:
-
- Outputs:
-
- Purpose: reads a user command and executes it.
-
-\*******************************************************************/
-
-=======
->>>>>>> e9349f87
+/// reads a user command and executes it.
 void interpretert::command()
 {
   #define BUFSIZE 100
@@ -263,21 +222,7 @@
   show_state();
 }
 
-<<<<<<< HEAD
-/*******************************************************************\
-
-Function: interpretert::step
-
-  Inputs:
-
- Outputs:
-
- Purpose: executes a single step and updates the program counter
-
-\*******************************************************************/
-
-=======
->>>>>>> e9349f87
+/// executes a single step and updates the program counter
 void interpretert::step()
 {
   total_steps++;
@@ -413,21 +358,7 @@
   pc=next_pc;
 }
 
-<<<<<<< HEAD
-/*******************************************************************\
-
-Function: interpretert::execute_goto
-
-  Inputs:
-
- Outputs:
-
- Purpose: executes a goto instruction
-
-\*******************************************************************/
-
-=======
->>>>>>> e9349f87
+/// executes a goto instruction
 void interpretert::execute_goto()
 {
   if(evaluate_boolean(pc->guard))
@@ -442,21 +373,7 @@
   }
 }
 
-<<<<<<< HEAD
-/*******************************************************************\
-
-Function: interpretert::execute_other
-
-  Inputs:
-
- Outputs:
-
- Purpose: executes side effects of 'other' instructions
-
-\*******************************************************************/
-
-=======
->>>>>>> e9349f87
+/// executes side effects of 'other' instructions
 void interpretert::execute_other()
 {
   const irep_idt &statement=pc->code.get_statement();
@@ -494,18 +411,8 @@
   assert(pc->code.get_statement()==ID_decl);
 }
 
-/*******************************************************************\
-
-Function: interpretert::get_component_id
-
-  Inputs: an object and a memory offset
-
- Outputs:
-
- Purpose: retrieves the member at offset
-
-\*******************************************************************/
-
+/// retrieves the member at offset
+/// \par parameters: an object and a memory offset
 irep_idt interpretert::get_component_id(
   const irep_idt &object,
   unsigned offset)
@@ -528,18 +435,7 @@
   return object;
 }
 
-/*******************************************************************\
-
-Function: interpretert::get_type
-
- Inputs:
-
- Outputs:
-
- Purpose: returns the type object corresponding to id
-
-\*******************************************************************/
-
+/// returns the type object corresponding to id
 typet interpretert::get_type(const irep_idt &id) const
 {
   dynamic_typest::const_iterator it=dynamic_types.find(id);
@@ -548,19 +444,8 @@
   return it->second;
 }
 
-/*******************************************************************\
-
-Function: interpretert::get_value
-
- Inputs:
-
- Outputs:
-
- Purpose: retrives the constant value at memory location offset
-          as an object of type type
-
-\*******************************************************************/
-
+/// retrives the constant value at memory location offset as an object of type
+/// type
 exprt interpretert::get_value(
   const typet &type,
   std::size_t offset,
@@ -621,19 +506,8 @@
   return get_value(type, rhs);
 }
 
-/*******************************************************************\
-
- Function: interpretert::get_value
-
-  Inputs:
-
- Outputs:
-
- Purpose: returns the value at offset in the form of type given a
-          memory buffer rhs which is typically a structured type
-
-\*******************************************************************/
-
+/// returns the value at offset in the form of type given a memory buffer rhs
+/// which is typically a structured type
 exprt interpretert::get_value(
   const typet &type,
   mp_vectort &rhs,
@@ -759,21 +633,7 @@
   return from_integer(rhs[offset], type);
 }
 
-<<<<<<< HEAD
-/*******************************************************************\
-
-Function: interpretert::execute_assign
-
-  Inputs:
-
- Outputs:
-
- Purpose: executes the assign statement at the current pc value
-
-\*******************************************************************/
-
-=======
->>>>>>> e9349f87
+/// executes the assign statement at the current pc value
 void interpretert::execute_assign()
 {
   const code_assignt &code_assign=
@@ -823,22 +683,7 @@
   }
 }
 
-<<<<<<< HEAD
-/*******************************************************************\
-
-Function: interpretert::assign
-
-  Inputs:
-
- Outputs:
-
- Purpose: sets the memory at address with the given rhs value
-          (up to sizeof(rhs))
-
-\*******************************************************************/
-
-=======
->>>>>>> e9349f87
+/// sets the memory at address with the given rhs value (up to sizeof(rhs))
 void interpretert::assign(
   mp_integer address,
   const mp_vectort &rhs)
@@ -991,21 +836,7 @@
   }
 }
 
-<<<<<<< HEAD
-/*******************************************************************\
-
-Function: interpretert::build_memory_map
-
-  Inputs:
-
- Outputs:
-
- Purpose: Creates a memory map of all static symbols in the program
-
-\*******************************************************************/
-
-=======
->>>>>>> e9349f87
+/// Creates a memory map of all static symbols in the program
 void interpretert::build_memory_map()
 {
   // put in a dummy for NULL
@@ -1045,18 +876,7 @@
   }
 }
 
-/*******************************************************************\
-
-Function: interpretert::concretize_type
-
-  Inputs:
-
- Outputs:
-
- Purpose: turns a variable length array type into a fixed array type
-
-\*******************************************************************/
-
+/// turns a variable length array type into a fixed array type
 typet interpretert::concretize_type(const typet &type)
 {
   if(type.id()==ID_array)
@@ -1081,19 +901,8 @@
   return type;
 }
 
-/*******************************************************************\
-
-Function: interpretert::build_memory_map
-
-  Inputs:
-
- Outputs: Updates the memory map to include variable id if it does
-          not exist
-
- Purpose: Populates dynamic entries of the memory map
-
-\*******************************************************************/
-
+/// Populates dynamic entries of the memory map
+/// \return Updates the memory map to include variable id if it does not exist
 mp_integer interpretert::build_memory_map(
   const irep_idt &id,
   const typet &type)
@@ -1145,26 +954,11 @@
   return false;
 }
 
-<<<<<<< HEAD
-/*******************************************************************\
-
-Function: interpretert::get_size
-
-  Inputs:
-    type - a structured type
-
- Outputs: Size of the given type
-
- Purpose: Retrieves the actual size of the provided structured type.
-          Unbounded objects get allocated 2^32 address space each
-          (of a 2^64 sized space).
-
-\*******************************************************************/
-
+/// Retrieves the actual size of the provided structured type. Unbounded objects
+/// get allocated 2^32 address space each (of a 2^64 sized space).
+/// \param type: a structured type
+/// \return Size of the given type
 size_t interpretert::get_size(const typet &type)
-=======
-unsigned interpretert::get_size(const typet &type) const
->>>>>>> e9349f87
 {
   if(unbounded_size(type))
     return 2ULL << 32ULL;
@@ -1228,18 +1022,6 @@
   }
   return 1;
 }
-
-/*******************************************************************  \
-
-Function: interpretert::get_value
-
-  Inputs:
-
- Outputs:
-
- Purpose:
-
-\*******************************************************************/
 
 exprt interpretert::get_value(const irep_idt &id)
 {
@@ -1271,19 +1053,8 @@
   interpreter();
 }
 
-/*******************************************************************\
-
-Function: interpretert::print_memory
-
-  Inputs:
-
- Outputs:
-
- Purpose: Prints the current state of the memory map
-          Since messaget mdofifies class members, print functions are nonconst
-
-\*******************************************************************/
-
+/// Prints the current state of the memory map Since messaget mdofifies class
+/// members, print functions are nonconst
 void interpretert::print_memory(bool input_flags)
 {
   for(const auto &cell_address : memory)
